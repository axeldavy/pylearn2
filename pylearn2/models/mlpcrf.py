"""
This class implements an MLP followed by a CRF.
"""

import functools
import logging
import numpy as np
import warnings

from theano.compat.python2x import OrderedDict
from theano import tensor as T
from theano import config
import theano

from pylearn2.linear.matrixmul import MatrixMul
from pylearn2.models.mlp import Layer, MLP
from pylearn2.models.model import Model
from pylearn2.space import CompositeSpace
from pylearn2.space import Conv2DSpace
from pylearn2.space import VectorSpace
from pylearn2.space import IndexSpace
from pylearn2.utils import py_integer_types
from pylearn2.utils import sharedX
from pylearn2.utils import wraps
from pylearn2.utils.rng import make_theano_rng

class CRFNeighborhood():
    """
    Implements the definition of a neighborhood for a CRF.
    A CRFNeighborhood is initialized according to the size
    of a rectangular lattice and a tuple of tuples which indicate
    the relative position of the neighbors of the current_node.


    Parameters
    ----------
    neighbors : a 2D matrix (theano tensor). Each raw i contains
        the neighbors of the node i, plus eventually some meaningless 0.
    neighbors_sizes : a vector which contains the sizes of the neighborhood
        for each node in the graph. Using it help to stop before the
        meaningless 0 of neighbors.
    pairwise_indexes : a vector wich allows to access quickly to the good
        raw in the pairwise potential tensor
    """

    def __init__(self, lattice_size, neighborhood_shape):
        """
        Creates an instance of the class given the size of a rectangular lattice
        and a neighborhood shape. The nodes are indexed from left to right and
        from top to bottom.

        Parameters
        ----------
        lattice_size : a 2D vector which contains the size of the lattice.
            The first elements is the number of raws in the lattice, the second
            is for the columns.
        neighborhood_shape : a tuple of tuple of relative neighbors.
            A neighbor is define by a tuple (x, y) which corresponds to
            the relative position of the neighbor of a given node.
        """
        neighborhoods_dict = dict()
        # Iterate over the lattice
        for y_current in range(lattice_size[0]):
            for x_current in range(lattice_size[1]):
                # Creates a list of neighbors if they are in the lattice
                current_neighborhood = []
                for current_neighbor in neighborhood_shape:
                    validate_neighbor = True

                    if (x_current + current_neighbor[0]) < 0:
                        validate_neighbor = False
                    if (x_current + current_neighbor[0]) >= lattice_size[0]:
                        validate_neighbor = False

                    if (y_current + current_neighbor[1]) < 0:
                        validate_neighbor = False
                    if (y_current + current_neighbor[1]) >= lattice_size[1]:
                        validate_neighbor = False

                    if validate_neighbor:
                        current_neighborhood.append((y_current+current_neighbor[1])*lattice_size[1] + x_current+current_neighbor[0])

                neighborhoods_dict[y_current*lattice_size[1] + x_current] = current_neighborhood
        # Changes the type of the dictionnary into theano tensors
        self.neighbors_to_theano_tensor(lattice_size, neighborhoods_dict)

    def neighbors_to_theano_tensor(self, lattice_size, neighborhoods_dict):
        """
        Creates two theano tensors which will contain the neighborhoods
        and the sizes of these neighborhoods.

        Parameters
        ----------
        lattice_size : 2D vector which contains the size of the lattice.
        neighborhoods_dict : A python dictionnaire which contains the
            indexes of the neighbors of the nodes in the graph.
        """
        lattice_length = lattice_size[0]*lattice_size[1]
        self.neighborhoods_sizes = np.zeros((lattice_length)).astype(int)
        for current_node in range(lattice_length):
            self.neighborhoods_sizes[current_node] = len(neighborhoods_dict[current_node])

        self.neighborhoods = np.zeros((lattice_length, np.max(self.neighborhoods_sizes))).astype(int)
        for current_node in range(lattice_length):
            self.neighborhoods[current_node, 0:self.neighborhoods_sizes[current_node]] = neighborhoods_dict[current_node]

        self.pairwise_indexes = theano.shared(np.cumsum(np.append(0, self.neighborhoods_sizes)))
        self.neighborhoods_sizes = theano.shared(self.neighborhoods_sizes)
        self.neighborhoods = theano.shared(self.neighborhoods)

def get_window_bounds_for_index(output_size, unaries_pool_shape):
    """
    TODO
    """
    index = 0
    bounds = np.zeros((output_size[0] * output_size[1], 4), np.int)
    for i in range(output_size[0]):
        for j in range(output_size[1]):
            bounds[index, 0] = i
            bounds[index, 1] = i + unaries_pool_shape[0]
            bounds[index, 2] = j
            bounds[index, 3] = j + unaries_pool_shape[1]
            index += 1
    return theano.shared(bounds)

def get_window_center_for_index(output_size, unaries_pool_shape):
    """
    TODO
    """
    index = 0
    centers = np.zeros((output_size[0] * output_size[1], 2), np.int)
    for i in range(output_size[0]):
        for j in range(output_size[1]):
            centers[index, 0] = i + (unaries_pool_shape[0])//2
            centers[index, 1] = j + (unaries_pool_shape[1])//2
            index += 1
    return theano.shared(centers)


class MLPCRF(Model):
    """
    This model is a MLP followed by a CRF for the outputs.
    For now, only 2D is supported. The MLP's output must be a
    Conv2DSpace and match the shape expected by the CRF

    Parameters
    ----------
    mlp : object of class MLP
        The mlp below the CRF.
    output_size : tuple
        The shape of the 2D output grid of the CRF.
    crf_neighborhood : CRFNeighborhood object
        Describes connections to other indexes
    unaries_pool_shape : tuple
        Tells when getting the unary features, which region of
        the MLP outputs to take. For example if set to (3, 3),
        the unary feature would be of length 3x3x(number of the
        output of the MLP).
    num_labels : integer
        The number of labels of the outputs.
    """
    def __init__(self, mlp, output_size, crf_neighborhood, unaries_pool_shape, num_labels):
        super(MLPCRF, self).__init__()

        if not(isinstance(mlp, MLP)):
            raise ValueError("MLPCRF expects an object of class MLP as input")
        if not (isinstance(crf_neighborhood, CRFNeighborhood)):
            raise ValueError("MLPCRF expects an object of class CRFNeighborhood as input")
        self.mlp = mlp
        self.batch_size = mlp.batch_size
        self.force_batch_size = self.batch_size
        self.output_size = output_size
        self.num_indexes = output_size[0] * output_size[1]
        self.pairwise_indexes = crf_neighborhood.pairwise_indexes
        self.neighbors = crf_neighborhood.neighborhoods
        self.neighborhoods_sizes = crf_neighborhood.neighborhoods_sizes
        self.unaries_pool_shape = unaries_pool_shape
        self.window_bounds_for_index = get_window_bounds_for_index(output_size, unaries_pool_shape)
        self.window_centers = get_window_center_for_index(output_size, unaries_pool_shape)
        self.num_labels = num_labels
        self.theano_rng = make_theano_rng(None, 2014+8+7, which_method="multinomial")

        space = self.mlp.get_input_space()
        self.input_space = space

        self.mlp_output_space = self.mlp.get_output_space()
        if not (isinstance(self.mlp_output_space, Conv2DSpace)):
            raise ValueError("MLPCRF expects the MLP to output a Conv2DSpace")

        if self.mlp_output_space.shape[0] <> self.unaries_pool_shape[0] + self.output_size[0] or\
           self.mlp_output_space.shape[1] <> self.unaries_pool_shape[1] + self.output_size[1]:
               raise ValueError("MLPCRF expects the MLP output to be of shape [" +\
                                str(self.unaries_pool_shape[0] + self.output_size[0]) + ", " +\
                                str(self.unaries_pool_shape[1] + self.output_size[1]) + "] but got " +\
                                str(self.mlp_output_space.shape))

        self.desired_mlp_output_space = Conv2DSpace(shape=self.mlp_output_space.shape,
                                              axes=('b', 0, 1, 'c'),
                                              num_channels=self.mlp_output_space.num_channels)
        self.pairwise_vector = sharedX(np.zeros((self.mlp_output_space.num_channels)))
        self.unaries_vectors = sharedX(np.zeros((unaries_pool_shape[0] * unaries_pool_shape[1] * self.mlp_output_space.num_channels, num_labels)))
        self.output_space = IndexSpace(num_labels, output_size[0] * output_size[1])

    @wraps(Model.get_monitoring_channels)
    def get_monitoring_channels(self, data):
        X, Y = data
        rval = self.mlp.get_layer_monitoring_channels(state_below=X)
        #rval['CRF_misclass'] = ??? Y: truth values, X:inputs
        #rval['CRF_Potentials_norm'] = ...
        return rval

    @wraps(Model.get_monitoring_data_specs)
    def get_monitoring_data_specs(self):
        """
        Notes
        -----
        In this case, we want the inputs and targets.
        """
        space = CompositeSpace((self.get_input_space(),
                                self.get_output_space()))
        source = (self.get_input_source(), self.get_target_source())
        return (space, source)

    @wraps(Model.get_params)
    def get_params(self):
        params = self.mlp.get_params()
        params.append(self.unaries_vectors)
        params.append(self.pairwise_vectors)
        return params

    @wraps(Model.set_batch_size)
    def set_batch_size(self, batch_size):
        self.mlp.set_batch_size(batch_size)
        self.batch_size = batch_size

    @wraps(Model.get_lr_scalers)
    def get_lr_scalers(self):
        return self.mlp.get_lr_scalers()

    def get_potentials(self, inputs):
        """
        Calculate the potentials given a batch of inputs

        Parameters
        ----------
        inputs : member of self.input_space

        Returns
        -------
        P_unaries : (num_batches, num_indexes, num_labels) tensor
            The unary potentials of the CRF.
        P_pairwise : (num_batches, ???) tensor
            The pairwise potentials of the CRF.
            the fourth and fifth dim are for the neighbor of the point we consider
            (according to the defined connections).
            The content is undefined for indexes for non-neighbors
        updates : subclass of dictionary specifying the update rules for all shared variables
        """
        self.input_space.validate(inputs)

        mlp_outputs_old_space = self.mlp.fprop(inputs)

        mlp_outputs_new_space = self.mlp_output_space.format_as(mlp_outputs_old_space, self.desired_mlp_output_space)
        P_unaries = T.TensorType(config.floatX , (False,)*3)()
        P_unaries = T.specify_shape(P_unaries, (self.batch_size, self.num_indexes, self.num_labels))
        P_pairwise = T.TensorType(config.floatX , (False,)*5)()
        P_pairwise = T.specify_shape(P_pairwise, (self.batch_size, self.num_indexes, self.num_labels, self.num_indexes, self.num_labels))

        """
        Fill the unary potentials.
        Does an equivalent of:
        for i in indexes:
            u = vectors of outputs seen by the CRF node from the MLP across the batch
            P_unaries[:, i, :] = u * W^T # W: label x num_channels
        
        """

        def fill_unaries_for_index(bounds, index, P_unaries_current, mlp_outputs, unaries_vectors):            
            mlp_outputs_seen = mlp_outputs[:, bounds[0]:bounds[1], bounds[2]:bounds[3], :].reshape(mlp_outputs.shape[0], -1)
            return T.set_subtensor(P_unaries_current[:, index, :], T.dot(mlp_outputs_seen, unaries_vectors.T))
        scan_outputs, scan_updates_unaries = theano.scan(fn=fill_unaries_for_index, sequences=[self.window_bounds_for_index, T.arange(self.num_indexes)], outputs_info=[P_unaries], non_sequences=[mlp_outputs_new_space, self.unaries_vectors])
        P_unaries = scan_outputs[-1]


        def fill_pairwise_for_index(index, pairwise_index_start, pairwise_index_next, neighbors, neighborhoods_size, P_pairwise_current, mlp_outputs, pairwise_vector):
            feature_index = mlp_outputs[:, self.window_centers[index, 0], self.window_centers[index, 1], :]
            neighbors_list = neighbors[:neighborhoods_size]]
            features_neighbors = mlp_outputs[:, self.window_centers[neighbors_list, 0], self.window_centers[neighbors_list, 1], :]
            abs_sub_feat = T.abs_(features_neighbors - feature_index[:, None, :])
            pairwise_terms_for_index = T.tensordot(abs_sub_feat, pairwise_vector, axes=[[2],[0]])
            return set_subtensor(P_pairwise_current[:, pairwise_index_start: pairwise_index_next], pairwise_terms_for_index)

        scan_outputs, scan_updates_pairwise = theano.scan(fn=fill_pairwise_for_index,
                                                          sequences=[T.arange(self.num_indexes),
                                                                     dict(input=self.pairwise_indexes, taps=[0, 1]),
                                                                     self.neighbors,
                                                                     self.neighborhoods_sizes],
                                                          outputs_info=[P_pairwise_current],
                                                          non_sequences=[mlp_outputs_new_space, self.pairwise_vector],
                                                          n_steps=self.num_indexes
                                                          )

        scan_updates_unaries.update(scan_updates_pairwise)
        P_pairwise = scan_outputs[-1]

        return P_unaries, P_pairwise, scan_updates_unaries

    def calculate_energy(self, P_unaries, P_pairwise, outputs):
        """
        Calculate the energy

        Parameters
        ----------
        P_unaries : (num_batches, num_indexes, num_labels) tensor
            The unary potentials of the CRF.
        P_pairwise : (num_batches, num_indexes, num_labels, num_indexes, num_labels) tensor
            The pairwise potentials of the CRF.
        outputs : (num_batches, num_indexes) tensor

        Returns
        -------
        energy : (num_batches) tensor
        """
        """
        Calculate the pairwise potentials energy.
        Does an equivalent of:
        for b in batches
            for i in index:
                li = outputs[b, i]
                lv = outputs[b, neighbors(i)]
                energy[b] += P_pairwise[b, i, li, v, lv].sum()
        """
        def fill_pairwise_energy_for_index(current_P_index, next_P_index, index, neighbors_indexes, neighborhoods_size, current_energy, P_pairwise, Labelcosts, outputs, batch):
            return T.dots(P_pairwise[batch, current_P_index:next_P_index],
                            Labelcosts[outputs[batch, index], outputs[batch, neighbors_indexes[:neighborhoods_size]]])
        
        def fill_pairwise_energy_for_batch(batch, P_pairwise, Labelcosts, outputs):
            scan_outputs, scan_updates = theano.scan(fn=fill_pairwise_energy_for_index,
                                                sequences=[dict(input=self.pairwise_indexes, taps=[0, 1]),
                                                            T.arange(self.num_indexes),
                                                            self.neighbors,
                                                            self.neighborhoods_sizes],
                                                outputs_info=sharedX(0),
                                                non_sequences=[P_pairwise, Labelcosts, outputs, batch],
                                                n_steps=self.num_indexes)
            return scan_outputs[-1], scan_updates

<<<<<<< HEAD
        scan_outputs, scan_updates = theano.scan(fn=fill_pairwise_energy_for_batch,
                                                    sequences=[T.arange(self.batch_size)], non_sequences=[P_pairwise, Labelcosts, outputs])
=======
        scan_outputs, scan_updates = theano.map(fn=fill_pairwise_energy_for_batch,
                                                    sequences=[T.arange(self.num_batches)],
                                                    non_sequences=[P_pairwise, self.Labelcosts, outputs])

>>>>>>> 5e7c11c9
        energy_pairwise = scan_outputs

        def fill_energy_unaries_for_index(index, current_energy, batch):
            label = outputs[batch, index]
            return current_energy + P_unaries[batch, index, label]

        def fill_energy_unaries_for_batch(batch):
            return theano.reduce(fn=fill_energy_unaries_for_index, sequences=[theano.tensor.arange(self.num_indexes)], outputs_info=[sharedX(0)], non_sequences=[batch])

        energy_unaries, unaries_update = theano.map(fn=fill_energy_unaries_for_batch, sequences=[theano.tensor.arange(outputs.shape[0])])
        scan_updates.update(unaries_update)
        return energy_unaries + energy_pairwise, scan_updates
            

    def calculate_derivates_energy(self, outputs, d_unaries_to_update=None, d_pairwise_to_update=None):
        """
        Calculate the derivatives of the energy given
        the unary and pairwise potentials

        Parameters
        ----------
        outputs : (num_batches, num_indexes) tensor

        Returns
        -------
        derivative_unaries : (num_batches, num_indexes, num_labels) tensor
            The derivative given the unary potentials of the CRF.
        derivative_pairwise : (num_batches, num_indexes, num_labels, num_indexes, num_labels) tensor
            The derivative given The pairwise potentials of the CRF.
        updates : subclass of dictionary specifying the update rules for all shared variables
        """

        if d_unaries_to_update is None:
            derivative_unaries = sharedX(np.zeros((self.batch_size, self.num_indexes, self.num_labels), config.floatX))
        else:
            derivative_unaries = d_unaries_to_update

        if d_pairwise_to_update is None:
            derivative_pairwise = sharedX(np.zeros((self.batch_size, self.num_indexes, self.num_labels, self.num_indexes, self.num_labels), config.floatX))
        else:
            derivative_pairwise = d_pairwise_to_update

        """
        Fill the pairwise potentials derivatives.
        Does an equivalent of:
        for i in index:
           li = outputs[:, i]
           for v in neighbors(i):
               lv = outputs[:, v]
               derivative[:, index(i,v)] += labelcost[li, lv]
        """
        def fill_pairwise_derivative_for_neighbor(neighbor_index, index, labels_index, outputs):
            labels_neighbor = outputs[:, neighbor_index]
            return self.labelcost[labels_index, labels_neighbor]

        def fill_pairwise_derivative(index, pairwise_index_start, pairwise_index_next, neighbors_indexes, neighborhoods_size, P_pairwise_d_current, outputs):
            labels_index = outputs[:, index]
            scan_outputs, scan_updates = theano.map(fn=fill_pairwise_derivative_for_neighbor, sequences=[neighbors_indexes[:neighborhoods_size]], non_sequences=[labels_index, outputs])
            return T.inc_subtensor(P_pairwise_d_current[:, pairwise_index_start: pairwise_index_next], scan_outputs.T), scan_updates

        scan_outputs, scan_updates = theano.scan(fn=fill_pairwise_derivative,
                                                 sequences=
                                                    [theano.tensor.arange(self.num_indexes),
                                                     dict(input=self.pairwise_indexes, taps=[0, 1]),
                                                     self.neighbors,
                                                     self.neighborhoods_sizes],
                                                 outputs_info=[derivative_pairwise],
                                                 non_sequences=[outputs],
                                                 n_steps=self.num_indexes)
        derivative_pairwise = scan_outputs[-1]

        """
        Fill the unary potentials derivatives.
        Does an equivalent of:
        for b in batches:
            derivative[b, :, outputs[b, :]] += 1
        """

        
        scan_outputs, scan_updates2 = theano.scan(fn=lambda batch_index, derivative_unaries_current, outputs: T.inc_subtensor(derivative_unaries_current[batch_index, :, outputs[batch_index, :]], 1),
                                         sequences=[theano.tensor.arange(outputs.shape[0])], outputs_info=derivative_unaries, non_sequences=[outputs])
        derivative_unaries = scan_outputs[-1]
        scan_updates.update(scan_updates2)
        return derivative_unaries, derivative_pairwise, scan_updates

    def gibbs_sample_step(self, P_unaries, P_pairwise, current_output):
        """
        Does one iteration of gibbs sampling.

        Parameters
        ----------
        P_unaries : (num_batches, num_indexes, num_labels) tensor
            The unary potentials of the CRF.
        P_pairwise : (num_batches, num_indexes, num_labels, num_indexes, num_labels) tensor
            The pairwise potentials of the CRF.
        current_output : (num_batches, num_indexes) tensor

        Returns
        -------
        new_output : (num_batches, num_indexes) tensor
        updates : subclass of dictionary specifying the update rules for all shared variables
        """
        """
        Does one iteration of gibbs sampling.
        Does an equivalent of:
        for i in index: #Would be better if index order is random
            # does one update step
            for b in batches:
                sum_P_pairwise_for_i[b] = P_pairwise[b, slice_index] . labelcost[label_i, outputs[b, list_of_neighbors]]
        """
        def calculate_sum_P_pairwise_for_batch(batch, label_i, P_pairwise_for_slice_and_batch, neighbors, outputs):
            return T.dot(P_pairwise_for_slice_and_batch, self.labelcost[label_i, outputs[batch, neighbors]])

        def update_case(index, pairwise_index_start, pairwise_index_next, neighbors_indexes, neighborhoods_size, current_output, P_unaries, P_pairwise):
            sum_P_pairwise, update = theano.map(fn=calculate_sum_P_pairwise_for_batch,
                                                sequences=[theano.tensor.arange(self.batch_size),
                                                           current_output[:, index],
                                                           P_pairwise[:, pairwise_index_start: pairwise_index_next]],
                                                non_sequences=[neighbors_indexes[:neighborhoods_size], current_output],
                                                n_steps=self.batch_size)
            P_for_labels = T.exp(T.neg(P_unaries[:, index, :] +  sum_P_pairwise))
            probabilities = P_for_labels / T.sum(P_for_labels, axis=1)[:,None] # num_batches x num_labels
            update_case = self.theano_rng.multinomial(pvals=probabilities)
            update_case = T.argmax(update_case, axis=1) # num_batches
            new_output = T.set_subtensor(current_output[:, index], update_case)
            return new_output, update
        scan_outputs, scan_updates = theano.scan(fn=update_case,
                                                 sequences=[theano.tensor.arange(self.num_indexes),
                                                            dict(input=self.pairwise_indexes, taps=[0, 1]),
                                                            self.neighbors,
                                                            self.neighborhoods_sizes],
                                                 outputs_info=[current_output],
                                                 non_sequences=[P_unaries, P_pairwise],
                                                 n_steps=self.num_indexes)
        return scan_outputs[-1], scan_updates<|MERGE_RESOLUTION|>--- conflicted
+++ resolved
@@ -296,8 +296,7 @@
                                                                      self.neighbors,
                                                                      self.neighborhoods_sizes],
                                                           outputs_info=[P_pairwise_current],
-                                                          non_sequences=[mlp_outputs_new_space, self.pairwise_vector],
-                                                          n_steps=self.num_indexes
+                                                          non_sequences=[mlp_outputs_new_space, self.pairwise_vector]
                                                           )
 
         scan_updates_unaries.update(scan_updates_pairwise)
@@ -305,7 +304,7 @@
 
         return P_unaries, P_pairwise, scan_updates_unaries
 
-    def calculate_energy(self, P_unaries, P_pairwise, outputs):
+    def calculate_energy(self, P_unaries, P_pairwise, Labelcosts, outputs):
         """
         Calculate the energy
 
@@ -345,15 +344,10 @@
                                                 n_steps=self.num_indexes)
             return scan_outputs[-1], scan_updates
 
-<<<<<<< HEAD
-        scan_outputs, scan_updates = theano.scan(fn=fill_pairwise_energy_for_batch,
-                                                    sequences=[T.arange(self.batch_size)], non_sequences=[P_pairwise, Labelcosts, outputs])
-=======
         scan_outputs, scan_updates = theano.map(fn=fill_pairwise_energy_for_batch,
                                                     sequences=[T.arange(self.num_batches)],
                                                     non_sequences=[P_pairwise, self.Labelcosts, outputs])
 
->>>>>>> 5e7c11c9
         energy_pairwise = scan_outputs
 
         def fill_energy_unaries_for_index(index, current_energy, batch):
