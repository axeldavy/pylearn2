--- conflicted
+++ resolved
@@ -236,13 +236,8 @@
         rval = self.mlp.get_layer_monitoring_channels(state_below=X)
         rval.update (self.unaries_convolution.get_monitoring_channels())
         rval.update (self.pairwise_convolution.get_monitoring_channels())
-<<<<<<< HEAD
-
         save_weights(self.mlp.layers[0], '~/RESULTS/conv_0_weights_')
         save_weights(self.mlp.layers[1], '~/RESULTS/conv_1_weights_')
-=======
-        #rval["conv_oo_wieghts"] = self.mlp.layers[0].get_params()[0]
->>>>>>> 25086798
         #rval['CRF_misclass'] = ??? Y: truth values, X:inputs
         #rval['CRF_Potentials_norm'] = ...
         return rval
