"""
Multilayer Perceptron
"""
__authors__ = "Ian Goodfellow"
__copyright__ = "Copyright 2012-2013, Universite de Montreal"
__credits__ = ["Ian Goodfellow", "David Warde-Farley"]
__license__ = "3-clause BSD"
__maintainer__ = "Ian Goodfellow"

import logging
import math
import sys
import warnings

import numpy as np
from theano import config
from theano.compat.python2x import OrderedDict
from theano.gof.op import get_debug_values
from theano.printing import Print
from theano.sandbox.rng_mrg import MRG_RandomStreams
import theano.tensor as T

from pylearn2.costs.mlp import Default
from pylearn2.expr.probabilistic_max_pooling import max_pool_channels
from pylearn2.linear import conv2d
from pylearn2.linear.matrixmul import MatrixMul
from pylearn2.models.model import Model
from pylearn2.monitor import get_monitor_doc
from pylearn2.expr.nnet import pseudoinverse_softmax_numpy
from pylearn2.space import CompositeSpace
from pylearn2.space import Conv2DSpace
from pylearn2.space import Space
from pylearn2.space import VectorSpace
from pylearn2.utils import function
from pylearn2.utils import py_integer_types
from pylearn2.utils import safe_union
from pylearn2.utils import safe_zip
from pylearn2.utils import safe_izip
from pylearn2.utils import sharedX
from pylearn2.utils import wraps
from pylearn2.expr.nnet import kl

# Only to be used by the deprecation warning wrapper functions
from pylearn2.costs.mlp import L1WeightDecay as _L1WD
from pylearn2.costs.mlp import WeightDecay as _WD

warnings.warn("MLP changing the recursion limit.")
# We need this to be high enough that the big theano graphs we make
# when doing max pooling via subtensors don't cause python to complain.
# python intentionally declares stack overflow well before the stack
# segment is actually exceeded. But we can't make this value too big
# either, or we'll get seg faults when the python interpreter really
# does go over the stack segment.
# IG encountered seg faults on eos3 (a machine at LISA labo) when using
# 50000 so for now it is set to 40000.
# I think the actual safe recursion limit can't be predicted in advance
# because you don't know how big of a stack frame each function will
# make, so there is not really a "correct" way to do this. Really the
# python interpreter should provide an option to raise the error
# precisely when you're going to exceed the stack segment.
sys.setrecursionlimit(40000)

logger = logging.getLogger(__name__)


class Layer(Model):
    """
    Abstract class. A Layer of an MLP.

    May only belong to one MLP.

    Notes
    -----
    This is not currently a Block because as far as I know the Block interface
    assumes every input is a single matrix. It doesn't support using Spaces to
    work with composite inputs, stacked multichannel image inputs, etc. If the
    Block interface were upgraded to be that flexible, then we could make this
    a block.
    """

    # When applying dropout to a layer's input, use this for masked values.
    # Usually this will be 0, but certain kinds of layers may want to override
    # this behaviour.
    dropout_input_mask_value = 0.

    def get_mlp(self):
        """
        Returns
        -------
        mlp : MLP
            The MLP that this layer belongs to, or None if it has not been
            assigned to an MLP yet.
        """

        if hasattr(self, 'mlp'):
            return self.mlp

        return None

    def set_mlp(self, mlp):
        """
        Assigns this layer to an MLP. This layer will then use the MLP's
        random number generator, batch size, etc. This layer's name must
        be unique within the MLP.

        Parameters
        ----------
        mlp : MLP
        """
        assert self.get_mlp() is None
        self.mlp = mlp

    def get_monitoring_channels_from_state(self, state, target=None):
        """
        Parameters
        ----------
        state : member of self.output_space
            A minibatch of states that this Layer took on during fprop.
            Provided externally so that we don't need to make a second
            expression for it. This helps keep the Theano graph smaller
            so that function compilation runs faster.
        target : member of self.output_space
            Should be None unless this is the last layer.
            If specified, it should be a minibatch of targets for the
            last layer.

        Returns
        -------
        channels : OrderedDict
            A dictionary mapping channel names to monitoring channels of
            interest for this layer.
        """
        warnings.warn("Layer.get_monitoring_channels is " + \
                    "deprecated. Use get_layer_monitoring_channels " + \
                    "instead. Layer.get_monitoring_channels " + \
                    "will be removed on or after september 24th 2014",
                    stacklevel=2)

        return OrderedDict()

    def get_layer_monitoring_channels(self, state_below=None,
                                    state=None, targets=None):
        """
        Parameters
        ----------
        state_below : member of self.input_space
            A minibatch of states that this Layer took as input.
            Most of the time providing state_blow is unnecessary when
            state is given.
        state : member of self.output_space
            A minibatch of states that this Layer took on during fprop.
            Provided externally so that we don't need to make a second
            expression for it. This helps keep the Theano graph smaller
            so that function compilation runs faster.
        targets : member of self.output_space
            Should be None unless this is the last layer.
            If specified, it should be a minibatch of targets for the
            last layer.

        Returns
        -------
        channels : OrderedDict
            A dictionary mapping channel names to monitoring channels of
            interest for this layer.
        """

        return OrderedDict()

    def fprop(self, state_below):
        """
        Does the forward prop transformation for this layer.

        Parameters
        ----------
        state_below : member of self.input_space
            A minibatch of states of the layer below.

        Returns
        -------
        state : member of self.output_space
            A minibatch of states of this layer.
        """

        raise NotImplementedError(str(type(self))+" does not implement fprop.")

    def cost(self, Y, Y_hat):
        """
        The cost of outputting Y_hat when the true output is Y.  Y_hat is
        assumed to be the output of the same layer's fprop, and the
        implementation may do things like look at the ancestors of Y_hat in the
        theano graph. This is useful for, e.g., computing numerically stable
        log probabilities as the cost when Y_hat is the probability.

        Parameters
        ----------
        Y : WRITEME
        Y_hat : WRITEME

        Returns
        -------
        WRITEME
        """

        raise NotImplementedError(str(type(self)) +
                                  " does not implement mlp.Layer.cost.")

    def cost_from_cost_matrix(self, cost_matrix):
        """
        The cost final scalar cost computed from the cost matrix

        Parameters
        ----------
        cost_matrix : WRITEME

        Examples
        --------
        >>> # C = model.cost_matrix(Y, Y_hat)
        >>> # Do something with C like setting some values to 0
        >>> # cost = model.cost_from_cost_matrix(C)
        """

        raise NotImplementedError(str(type(self)) +
                                  " does not implement "
                                  "mlp.Layer.cost_from_cost_matrix.")

    def cost_matrix(self, Y, Y_hat):
        """
        The element wise cost of outputting Y_hat when the true output is Y.

        Parameters
        ----------
        Y : WRITEME
        Y_hat : WRITEME

        Returns
        -------
        WRITEME
        """
        raise NotImplementedError(str(type(self)) +
                                  " does not implement mlp.Layer.cost_matrix")

    def get_weights(self):
        """
        .. todo::

            WRITEME
        """
        raise NotImplementedError

    def set_weights(self, weights):
        """
        Sets the weights of the layer.

        Parameters
        ----------
        weights : ndarray
            A numpy ndarray containing the desired weights of the layer. This
            docstring is provided by the Layer base class. Layer subclasses
            should add their own docstring explaining the subclass-specific
            format of the ndarray.
        """
        raise NotImplementedError(str(type(self)) + " does not implement "
                "set_weights.")

    def get_biases(self):
        """
        Returns
        -------
        biases : ndarray
            A numpy ndarray containing the biases of the layer. This docstring
            is provided by the Layer base class. Layer subclasses should add
            their own docstring explaining the subclass-specific format of the
            ndarray.
        """
        raise NotImplementedError(str(type(self)) + " does not implement "
                "get_biases (perhaps because the class has no biases).")

    def set_biases(self, biases):
        """
        Sets the biases of the layer.

        Parameters
        ----------
        biases : ndarray
            A numpy ndarray containing the desired biases of the layer. This
            docstring is provided by the Layer base class. Layer subclasses
            should add their own docstring explaining the subclass-specific
            format of the ndarray.
        """
        raise NotImplementedError(str(type(self)) + " does not implement "
                "set_biases (perhaps because the class has no biases).")

    def get_weights_format(self):
        """
        .. todo::

            WRITEME
        """
        raise NotImplementedError

    def get_weight_decay(self, coeff):
        """
        Provides an expresion for a squared L2 penalty on the weights.

        Parameters
        ----------
        coeff : float or tuple
            The coefficient on the weight decay penalty for this layer.
            This docstring is provided by the Layer base class. Individual
            Layer subclasses should add their own docstring explaining the
            format of `coeff` for that particular layer. For most ordinary
            layers, `coeff` is a single float to multiply by the weight
            decay term. Layers containing many pieces may take a tuple or
            nested tuple of floats, and should explain the semantics of
            the different elements of the tuple.

        Returns
        -------
        weight_decay : theano.gof.Variable
            An expression for the weight decay penalty term for this
            layer.
        """
        raise NotImplementedError(str(type(self)) + " does not implement "
                "get_weight_decay.")

    def get_l1_weight_decay(self, coeff):
        """
        Provides an expresion for an L1 penalty on the weights.

        Parameters
        ----------
        coeff : float or tuple
            The coefficient on the L1 weight decay penalty for this layer.
            This docstring is provided by the Layer base class. Individual
            Layer subclasses should add their own docstring explaining the
            format of `coeff` for that particular layer. For most ordinary
            layers, `coeff` is a single float to multiply by the weight
            decay term. Layers containing many pieces may take a tuple or
            nested tuple of floats, and should explain the semantics of
            the different elements of the tuple.

        Returns
        -------
        weight_decay : theano.gof.Variable
            An expression for the L1 weight decay penalty term for this
            layer.
        """
        raise NotImplementedError(str(type(self)) + " does not implement "
                "get_l1_weight_decay.")

    def set_input_space(self, space):
        """
        Tells the layer to prepare for input formatted according to the
        given space.

        Parameters
        ----------
        space : Space
            The Space the input to this layer will lie in.

        Notes
        -----
        This usually resets parameters.
        """
        raise NotImplementedError(str(type(self)) + " does not implement "
                "set_input_space.")


class MLP(Layer):
    """
    A multilayer perceptron.

    Note that it's possible for an entire MLP to be a single layer of a larger
    MLP.

    Parameters
    ----------
    layers : list
        A list of Layer objects. The final layer specifies the output space
        of this MLP.
    batch_size : int, optional
        If not specified then must be a positive integer. Mostly useful if
        one of your layers involves a Theano op like convolution that
        requires a hard-coded batch size.
<<<<<<< HEAD
    input_space : Space object, optional
        A Space specifying the kind of input the MLP accepts. If None,
        input space is specified by nvis.
    nvis : int, optional
        Number of "visible units" (input units). Equivalent to specifying
        `input_space=VectorSpace(dim=nvis)`.
    seed : WRITEME
=======
    nvis : int, optional
        Number of "visible units" (input units). Equivalent to specifying
        `input_space=VectorSpace(dim=nvis)`. Should be None if the MLP is
        not part of another MLP.
    input_space : Space object, optional
        A Space specifying the kind of input the MLP accepts. If None,
        input space is specified by nvis. Should be None if the MLP is
        not part of another MLP.
    layer_name : name of the MLP layer. Should be None if the MLP is
        not part of another MLP.
>>>>>>> e08276f8
    """

    def __init__(self, layers, batch_size=None, input_space=None,
                 nvis=None, seed=None, layer_name=None):
        super(MLP, self).__init__()

        self.seed = seed

        assert isinstance(layers, list)
        assert all(isinstance(layer, Layer) for layer in layers)
        assert len(layers) >= 1

        self.layer_name = layer_name

        self.layer_names = set()
        for layer in layers:
            assert layer.get_mlp() is None
            if layer.layer_name in self.layer_names:
                raise ValueError("MLP.__init__ given two or more layers "
                                 "with same name: " + layer.layer_name)

            layer.set_mlp(self)

            self.layer_names.add(layer.layer_name)



        self.layers = layers

        self.batch_size = batch_size
        self.force_batch_size = batch_size

        if input_space is not None or nvis is not None:
            self.setup_rng()

            # check if the layer_name is None (the MLP is the outer MLP)
            assert layer_name is None

            if nvis is not None:
                input_space = VectorSpace(nvis)

            self.input_space = input_space

            self._update_layer_input_spaces()

        self.freeze_set = set([])

        def f(x):
            if x is None:
                return None
            return 1. / x

    def setup_rng(self):
        """
        .. todo::

            WRITEME
        """
        if self.seed is None:
            self.seed = [2013, 1, 4]

        self.rng = np.random.RandomState(self.seed)

    @wraps(Layer.get_default_cost)
    def get_default_cost(self):

        return Default()

    @wraps(Layer.get_output_space)
    def get_output_space(self):

        return self.layers[-1].get_output_space()

    @wraps(Layer.set_input_space)
    def set_input_space(self, space):

        if hasattr(self, "mlp"):
            self.rng = self.mlp.rng
            self.batch_size = self.mlp.batch_size

        self.input_space = space

        self._update_layer_input_spaces()

    def _update_layer_input_spaces(self):
        """
        Tells each layer what its input space should be.

        Notes
        -----
        This usually resets the layer's parameters!
        """
        layers = self.layers
        try:
            layers[0].set_input_space(self.get_input_space())
        except BadInputSpaceError, e:
            raise TypeError("Layer 0 (" + str(layers[0]) + " of type " +
                            str(type(layers[0])) +
                            ") does not support the MLP's "
                            + "specified input space (" +
                            str(self.get_input_space()) +
                            " of type " + str(type(self.get_input_space())) +
                            "). Original exception: " + str(e))
        for i in xrange(1, len(layers)):
            layers[i].set_input_space(layers[i-1].get_output_space())

    def add_layers(self, layers):
        """
        Add new layers on top of the existing hidden layers

        Parameters
        ----------
        layers : WRITEME
        """

        existing_layers = self.layers
        assert len(existing_layers) > 0
        for layer in layers:
            assert layer.get_mlp() is None
            layer.set_mlp(self)
            layer.set_input_space(existing_layers[-1].get_output_space())
            existing_layers.append(layer)
            assert layer.layer_name not in self.layer_names
            self.layer_names.add(layer.layer_name)

    def freeze(self, parameter_set):
        """
        .. todo::

            WRITEME
        """

        self.freeze_set = self.freeze_set.union(parameter_set)

    @wraps(Layer.get_monitoring_channels)
    def get_monitoring_channels(self, data):
        # if the MLP is the outer MLP \
        # (ie MLP is not contained in another structure)

        X, Y = data
        state = X
        rval = self.get_layer_monitoring_channels(state_below=X,
                                                    targets=Y)

        return rval

    @wraps(Layer.get_monitoring_channels_from_state)
    def get_monitoring_channels_from_state(self, state, target=None):
        """
        Notes
        -----
        We are only monitoring the last layer for data dependent channels.
        If you want to monitor every inner layer you should change the
        get_monitoring_channels_from_state method.

        """
        warnings.warn("Layer.get_monitoring_channels_from_state is " + \
                    "deprecated. Use get_layer_monitoring_channels " + \
                    "instead. Layer.get_monitoring_channels_from_state " + \
                    "will be removed on or after september 24th 2014",
                    stacklevel=2)
        rval = OrderedDict()

        for layer in self.layers:
            ch = layer.get_monitoring_channels()
            for key in ch:
                value = ch[key]
                doc = get_monitor_doc(value)
                if doc is None:
                    doc = str(type(layer)) + ".get_monitoring_channels did" + \
                            " not provide any further documentation for" + \
                            " this channel."
                doc = 'This channel came from a layer called "' + \
                        layer.layer_name + '" of an MLP.\n' + doc
                value.__doc__ = doc
                rval[layer.layer_name+'_'+key] = value


        args = [state]
        if target is not None:
            args.append(target)
        ch = self.layers[-1].get_monitoring_channels_from_state(*args)
        if not isinstance(ch, OrderedDict):
            raise TypeError(str((type(ch), self.layers[-1].layer_name)))
        for key in ch:
            value = ch[key]
            doc = get_monitor_doc(value)
            if doc is None:
                doc = str(type(self.layers[-1])) + \
                        ".get_monitoring_channels_from_state did" + \
                        " not provide any further documentation for" + \
                        " this channel."
            doc = 'This channel came from a layer called "' + \
                    self.layers[-1].layer_name + '" of an MLP.\n' + doc
            value.__doc__ = doc
            rval[self.layers[-1].layer_name+'_'+key] = value

        return rval


    @wraps(Layer.get_layer_monitoring_channels)
    def get_layer_monitoring_channels(self, state_below=None,
                                        state=None, targets=None):

        rval = OrderedDict()
        if state_below is not None:
            state = state_below

            for layer in self.layers:
                # We don't go through all the inner layers recursively
                state = layer.fprop(state)
                args = [None, state]
                if layer is self.layers[-1] and targets is not None:
                    args.append(targets)
                ch = layer.get_layer_monitoring_channels(*args)
                if not isinstance(ch, OrderedDict):
                    raise TypeError(str((type(ch), layer.layer_name)))
                for key in ch:
                    value = ch[key]
                    doc = get_monitor_doc(value)
                    if doc is None:
                        doc = str(type(layer)) + \
                            ".get_monitoring_channels_from_state did" + \
                            " not provide any further documentation for" + \
                            " this channel."
                    doc = 'This channel came from a layer called "' + \
                            layer.layer_name + '" of an MLP.\n' + doc
                    value.__doc__ = doc
                    rval[layer.layer_name+'_'+key] = value


        elif state is not None:

            for layer in self.layers:
                if layer is self.layers[-1]:
                    args = [None, state]
                    if targets is not None:
                        args.append(targets)
                    ch = layer.get_layer_monitoring_channels(*args)
                else:
                    ch = layer.get_layer_monitoring_channels()
                for key in ch:
                    value = ch[key]
                    doc = get_monitor_doc(value)
                    if doc is None:
                        doc = str(type(layer)) + \
                            ".get_monitoring_channels did" + \
                            " not provide any further documentation for" + \
                            " this channel."
                    doc = 'This channel came from a layer called "' + \
                            layer.layer_name + '" of an MLP.\n' + doc
                    value.__doc__ = doc
                    rval[layer.layer_name+'_'+key] = value

        else:
            for layer in self.layers:
                ch = layer.get_layer_monitoring_channels()
                if not isinstance(ch, OrderedDict):
                    raise TypeError(str((type(ch), layer.layer_name)))
                for key in ch:
                    value = ch[key]
                    doc = get_monitor_doc(value)
                    if doc is None:
                        doc = str(type(layer)) + \
                            ".get_monitoring_channels_from_state did" + \
                            " not provide any further documentation for" + \
                            " this channel."
                    doc = 'This channel came from a layer called "' + \
                            layer.layer_name + '" of an MLP.\n' + doc
                    value.__doc__ = doc
                    rval[layer.layer_name+'_'+key] = value

        return rval

    @wraps(Layer.get_monitoring_data_specs)
    def get_monitoring_data_specs(self):
        """
        Notes
        -----
        In this case, we want the inputs and targets.
        """
        space = CompositeSpace((self.get_input_space(),
                                self.get_output_space()))
        source = (self.get_input_source(), self.get_target_source())
        return (space, source)

    @wraps(Layer.get_params)
    def get_params(self):

        if not hasattr(self, "input_space"):
            raise AttributeError("Input space has not been provided.")


        rval = []
        for layer in self.layers:
            for param in layer.get_params():
                if param.name is None:
                    logger.info(type(layer))
            layer_params = layer.get_params()
            assert not isinstance(layer_params, set)
            for param in layer_params:
                if param not in rval:
                    rval.append(param)

        rval = [elem for elem in rval if elem not in self.freeze_set]

        assert all([elem.name is not None for elem in rval])

        return rval

    @wraps(Layer.get_weight_decay)
    def get_weight_decay(self, coeffs):

        # check the case where coeffs is a scalar
        if not hasattr(coeffs, '__iter__'):
            coeffs = [coeffs]*len(self.layers)

        layer_costs = [layer.get_weight_decay(coeff) \
                    for layer, coeff in safe_izip(self.layers, coeffs)]

        total_cost = reduce(lambda x, y: x + y, layer_costs)

        return total_cost

    @wraps(Layer.get_l1_weight_decay)
    def get_l1_weight_decay(self, coeffs):

        # check the case where coeffs is a scalar
        if not hasattr(coeffs, '__iter__'):
            coeffs = [coeffs]*len(self.layers)

        layer_costs = [layer.get_l1_weight_decay(coeff) \
                    for layer, coeff in safe_izip(self.layers, coeffs)]

        total_cost = reduce(lambda x, y: x + y, layer_costs)

        return total_cost

    @wraps(Model.set_batch_size)
    def set_batch_size(self, batch_size):

        self.batch_size = batch_size
        self.force_batch_size = batch_size

        for layer in self.layers:
            layer.set_batch_size(batch_size)

    @wraps(Layer.censor_updates)
    def censor_updates(self, updates):

        for layer in self.layers:
            layer.censor_updates(updates)

    @wraps(Layer.get_lr_scalers)
    def get_lr_scalers(self):

        rval = OrderedDict()

        params = self.get_params()

        for layer in self.layers:
            contrib = layer.get_lr_scalers()

            assert isinstance(contrib, OrderedDict)
            # No two layers can contend to scale a parameter
            assert not any([key in rval for key in contrib])
            # Don't try to scale anything that's not a parameter
            assert all([key in params for key in contrib])

            rval.update(contrib)
        assert all([isinstance(val, float) for val in rval.values()])

        return rval

    @wraps(Layer.get_weights)
    def get_weights(self):

        if not hasattr(self, "input_space"):
            raise AttributeError("Input space has not been provided.")


        return self.layers[0].get_weights()

    @wraps(Layer.get_weights_view_shape)
    def get_weights_view_shape(self):

        if not hasattr(self, "input_space"):
            raise AttributeError("Input space has not been provided.")


        return self.layers[0].get_weights_view_shape()

    @wraps(Layer.get_weights_format)
    def get_weights_format(self):

        if not hasattr(self, "input_space"):
            raise AttributeError("Input space has not been provided.")


        return self.layers[0].get_weights_format()

    @wraps(Layer.get_weights_topo)
    def get_weights_topo(self):

        if not hasattr(self, "input_space"):
            raise AttributeError("Input space has not been provided.")


        return self.layers[0].get_weights_topo()

    def dropout_fprop(self, state_below, default_input_include_prob=0.5,
                      input_include_probs=None, default_input_scale=2.,
                      input_scales=None, per_example=True):
        """
        Returns the output of the MLP, when applying dropout to the input and
        intermediate layers. Each input to each layer is randomly included or
        excluded for each example. The probability of inclusion is independent
        for each input and each example. Each layer uses
        `default_input_include_prob` unless that layer's name appears as a key
        in input_include_probs, in which case the input inclusion probability
        is given by the corresponding value.

        Each feature is also multiplied by a scale factor. The scale factor for
        each layer's input scale is determined by the same scheme as the input
        probabilities.

        Parameters
        ----------
        state_below : WRITEME
            The input to the MLP
        default_input_include_prob : WRITEME
        input_include_probs : WRITEME
        default_input_scale : WRITEME
        input_scales : WRITEME
        per_example : bool, optional
            Sample a different mask value for every example in a batch.
            Defaults to `True`. If `False`, sample one mask per mini-batch.
        """

        warnings.warn("dropout doesn't use fixed_var_descr so it won't work "
                      "with algorithms that make more than one theano "
                      "function call per batch, such as BGD. Implementing "
                      "fixed_var descr could increase the memory usage "
                      "though.")

        if input_include_probs is None:
            input_include_probs = {}

        if input_scales is None:
            input_scales = {}

        self._validate_layer_names(list(input_include_probs.keys()))
        self._validate_layer_names(list(input_scales.keys()))

        theano_rng = MRG_RandomStreams(max(self.rng.randint(2 ** 15), 1))

        for layer in self.layers:
            layer_name = layer.layer_name

            if layer_name in input_include_probs:
                include_prob = input_include_probs[layer_name]
            else:
                include_prob = default_input_include_prob

            if layer_name in input_scales:
                scale = input_scales[layer_name]
            else:
                scale = default_input_scale

            state_below = self.apply_dropout(
                state=state_below,
                include_prob=include_prob,
                theano_rng=theano_rng,
                scale=scale,
                mask_value=layer.dropout_input_mask_value,
                input_space=layer.get_input_space(),
                per_example=per_example
            )
            state_below = layer.fprop(state_below)

        return state_below

    def masked_fprop(self, state_below, mask, masked_input_layers=None,
                     default_input_scale=2., input_scales=None):
        """
        Forward propagate through the network with a dropout mask
        determined by an integer (the binary representation of
        which is used to generate the mask).

        Parameters
        ----------
        state_below : tensor_like
            The (symbolic) output state of the layer below.
        mask : int
            An integer indexing possible binary masks. It should be
            < 2 ** get_total_input_dimension(masked_input_layers)
            and greater than or equal to 0.
        masked_input_layers : list, optional
            A list of layer names to mask. If `None`, the input to all layers
            (including the first hidden layer) is masked.
        default_input_scale : float, optional
            The amount to scale inputs in masked layers that do not appear in
            `input_scales`. Defaults to 2.
        input_scales : dict, optional
            A dictionary mapping layer names to floating point numbers
            indicating how much to scale input to a given layer.

        Returns
        -------
        masked_output : tensor_like
            The output of the forward propagation of the masked network.
        """
        if input_scales is not None:
            self._validate_layer_names(input_scales)
        else:
            input_scales = {}
        if any(n not in masked_input_layers for n in input_scales):
            layers = [n for n in input_scales if n not in masked_input_layers]
            raise ValueError("input scales provided for layer not masked: " %
                             ", ".join(layers))
        if masked_input_layers is not None:
            self._validate_layer_names(masked_input_layers)
        else:
            masked_input_layers = self.layer_names
        num_inputs = self.get_total_input_dimension(masked_input_layers)
        assert mask >= 0, "Mask must be a non-negative integer."
        if mask > 0 and math.log(mask, 2) > num_inputs:
            raise ValueError("mask value of %d too large; only %d "
                             "inputs to layers (%s)" %
                             (mask, num_inputs,
                              ", ".join(masked_input_layers)))

        def binary_string(x, length, dtype):
            """
            Create the binary representation of an integer `x`, padded to
            `length`, with dtype `dtype`.

            Parameters
            ----------
            length : WRITEME
            dtype : WRITEME

            Returns
            -------
            WRITEME
            """
            s = np.empty(length, dtype=dtype)
            for i in range(length - 1, -1, -1):
                if x // (2 ** i) == 1:
                    s[i] = 1
                else:
                    s[i] = 0
                x = x % (2 ** i)
            return s

        remaining_mask = mask
        for layer in self.layers:
            if layer.layer_name in masked_input_layers:
                scale = input_scales.get(layer.layer_name,
                                         default_input_scale)
                n_inputs = layer.get_input_space().get_total_dimension()
                layer_dropout_mask = remaining_mask & (2 ** n_inputs - 1)
                remaining_mask >>= n_inputs
                mask = binary_string(layer_dropout_mask, n_inputs,
                                     'uint8')
                shape = layer.get_input_space().get_origin_batch(1).shape
                s_mask = T.as_tensor_variable(mask).reshape(shape)
                if layer.dropout_input_mask_value == 0:
                    state_below = state_below * s_mask * scale
                else:
                    state_below = T.switch(s_mask, state_below * scale,
                                           layer.dropout_input_mask_value)
            state_below = layer.fprop(state_below)

        return state_below

    def _validate_layer_names(self, layers):
        """
        .. todo::

            WRITEME
        """
        if any(layer not in self.layer_names for layer in layers):
            unknown_names = [layer for layer in layers
                             if layer not in self.layer_names]
            raise ValueError("MLP has no layer(s) named %s" %
                             ", ".join(unknown_names))

    def get_total_input_dimension(self, layers):
        """
        Get the total number of inputs to the layers whose
        names are listed in `layers`. Used for computing the
        total number of dropout masks.

        Parameters
        ----------
        layers : WRITEME

        Returns
        -------
        WRITEME
        """
        self._validate_layer_names(layers)
        total = 0
        for layer in self.layers:
            if layer.layer_name in layers:
                total += layer.get_input_space().get_total_dimension()
        return total

    @wraps(Layer.fprop)
    def fprop(self, state_below, return_all=False):

        if not hasattr(self, "input_space"):
            raise AttributeError("Input space has not been provided.")


        rval = self.layers[0].fprop(state_below)

        rlist = [rval]

        for layer in self.layers[1:]:
            rval = layer.fprop(rval)
            rlist.append(rval)

        if return_all:
            return rlist
        return rval

    def apply_dropout(self, state, include_prob, scale, theano_rng,
                      input_space, mask_value=0, per_example=True):
        """
        .. todo::

            WRITEME

        Parameters
        ----------
        state: WRITEME
        include_prob : WRITEME
        scale : WRITEME
        theano_rng : WRITEME
        input_space : WRITEME
        mask_value : WRITEME
        per_example : bool, optional
            Sample a different mask value for every example in a batch.
            Defaults to `True`. If `False`, sample one mask per mini-batch.
        """
        if include_prob in [None, 1.0, 1]:
            return state
        assert scale is not None
        if isinstance(state, tuple):
            return tuple(self.apply_dropout(substate, include_prob,
                                            scale, theano_rng, mask_value)
                         for substate in state)
        # TODO: all of this assumes that if it's not a tuple, it's
        # a dense tensor. It hasn't been tested with sparse types.
        # A method to format the mask (or any other values) as
        # the given symbolic type should be added to the Spaces
        # interface.
        if per_example:
            mask = theano_rng.binomial(p=include_prob, size=state.shape,
                                       dtype=state.dtype)
        else:
            batch = input_space.get_origin_batch(1)
            mask = theano_rng.binomial(p=include_prob, size=batch.shape,
                                       dtype=state.dtype)
            rebroadcast = T.Rebroadcast(*zip(xrange(batch.ndim),
                                             [s == 1 for s in batch.shape]))
            mask = rebroadcast(mask)
        if mask_value == 0:
            return state * mask * scale
        else:
            return T.switch(mask, state * scale, mask_value)

    @wraps(Layer.cost)
    def cost(self, Y, Y_hat):

        return self.layers[-1].cost(Y, Y_hat)

    @wraps(Layer.cost_matrix)
    def cost_matrix(self, Y, Y_hat):

        return self.layers[-1].cost_matrix(Y, Y_hat)

    @wraps(Layer.cost_from_cost_matrix)
    def cost_from_cost_matrix(self, cost_matrix):

        return self.layers[-1].cost_from_cost_matrix(cost_matrix)

    def cost_from_X(self, data):
        """
        Computes self.cost, but takes data=(X, Y) rather than Y_hat as an
        argument.

        This is just a wrapper around self.cost that computes Y_hat by
        calling Y_hat = self.fprop(X)

        Parameters
        ----------
        data : WRITEME
        """
        self.cost_from_X_data_specs()[0].validate(data)
        X, Y = data
        Y_hat = self.fprop(X)
        return self.cost(Y, Y_hat)

    def cost_from_X_data_specs(self):
        """
        Returns the data specs needed by cost_from_X.

        This is useful if cost_from_X is used in a MethodCost.
        """
        space = CompositeSpace((self.get_input_space(),
                                self.get_output_space()))
        source = (self.get_input_source(), self.get_target_source())
        return (space, source)

    def __str__(self):
        """
        Summarizes the MLP by printing the size and format of the input to all
        layers. Feel free to add reasonably concise info as needed.
        """
        rval = []
        for layer in self.layers:
            rval.append(layer.layer_name)
            input_space = layer.get_input_space()
            rval.append('\tInput space: ' + str(input_space))
            rval.append('\tTotal input dimension: ' +
                        str(input_space.get_total_dimension()))
        rval = '\n'.join(rval)
        return rval


class Softmax(Layer):
    """
    .. todo::

        WRITEME (including parameters list)

    Parameters
    ----------
    n_classes : WRITEME
    layer_name : WRITEME
    irange : WRITEME
    istdev : WRITEME
    sparse_init : WRITEME
    W_lr_scale : WRITEME
    b_lr_scale : WRITEME
    max_row_norm : WRITEME
    no_affine : WRITEME
    max_col_norm : WRITEME
    init_bias_target_marginals : WRITEME
    """

    def __init__(self, n_classes, layer_name, irange=None,
                 istdev=None,
                 sparse_init=None, W_lr_scale=None,
                 b_lr_scale=None, max_row_norm=None,
                 no_affine=False,
                 max_col_norm=None, init_bias_target_marginals=None):

        super(Softmax, self).__init__()

        if isinstance(W_lr_scale, str):
            W_lr_scale = float(W_lr_scale)

        self.__dict__.update(locals())
        del self.self
        del self.init_bias_target_marginals

        assert isinstance(n_classes, py_integer_types)

        self.output_space = VectorSpace(n_classes)
        if not no_affine:
            self.b = sharedX(np.zeros((n_classes,)), name='softmax_b')
            if init_bias_target_marginals:
                marginals = init_bias_target_marginals.y.mean(axis=0)
                assert marginals.ndim == 1
                b = pseudoinverse_softmax_numpy(marginals).astype(self.b.dtype)
                assert b.ndim == 1
                assert b.dtype == self.b.dtype
                self.b.set_value(b)
        else:
            assert init_bias_target_marginals is None

    @wraps(Layer.get_lr_scalers)
    def get_lr_scalers(self):

        rval = OrderedDict()

        if self.W_lr_scale is not None:
            assert isinstance(self.W_lr_scale, float)
            rval[self.W] = self.W_lr_scale

        if not hasattr(self, 'b_lr_scale'):
            self.b_lr_scale = None

        if self.b_lr_scale is not None:
            assert isinstance(self.b_lr_scale, float)
            rval[self.b] = self.b_lr_scale

        return rval

    @wraps(Layer.get_monitoring_channels)
    def get_monitoring_channels(self):
        warnings.warn("Layer.get_monitoring_channels is " + \
                    "deprecated. Use get_layer_monitoring_channels " + \
                    "instead. Layer.get_monitoring_channels " + \
                    "will be removed on or after september 24th 2014",
                    stacklevel=2)

        if self.no_affine:
            return OrderedDict()

        W = self.W

        assert W.ndim == 2

        sq_W = T.sqr(W)

        row_norms = T.sqrt(sq_W.sum(axis=1))
        col_norms = T.sqrt(sq_W.sum(axis=0))

        return OrderedDict([('row_norms_min',  row_norms.min()),
                            ('row_norms_mean', row_norms.mean()),
                            ('row_norms_max',  row_norms.max()),
                            ('col_norms_min',  col_norms.min()),
                            ('col_norms_mean', col_norms.mean()),
                            ('col_norms_max',  col_norms.max()), ])

    @wraps(Layer.get_monitoring_channels_from_state)
    def get_monitoring_channels_from_state(self, state, target=None):
        warnings.warn("Layer.get_monitoring_channels_from_state is " + \
                    "deprecated. Use get_layer_monitoring_channels " + \
                    "instead. Layer.get_monitoring_channels_from_state " + \
                    "will be removed on or after september 24th 2014",
                    stacklevel=2)

        # channels that does not require state information
        if self.no_affine:
            rval = OrderedDict()

        W = self.W

        assert W.ndim == 2

        sq_W = T.sqr(W)

        row_norms = T.sqrt(sq_W.sum(axis=1))
        col_norms = T.sqrt(sq_W.sum(axis=0))

        rval = OrderedDict([('row_norms_min',  row_norms.min()),
                            ('row_norms_mean', row_norms.mean()),
                            ('row_norms_max',  row_norms.max()),
                            ('col_norms_min',  col_norms.min()),
                            ('col_norms_mean', col_norms.mean()),
                            ('col_norms_max',  col_norms.max()), ])

        mx = state.max(axis=1)

        rval.update(OrderedDict([('mean_max_class', mx.mean()),
                            ('max_max_class', mx.max()),
                            ('min_max_class', mx.min())]))

        if target is not None:
            y_hat = T.argmax(state, axis=1)
            y = T.argmax(target, axis=1)
            misclass = T.neq(y, y_hat).mean()
            misclass = T.cast(misclass, config.floatX)
            rval['misclass'] = misclass
            rval['nll'] = self.cost(Y_hat=state, Y=target)

        return rval

    @wraps(Layer.get_layer_monitoring_channels)
    def get_layer_monitoring_channels(self, state_below=None,
                                    state=None, targets=None):

        # channels that does not require state information
        if self.no_affine:
            rval = OrderedDict()

        W = self.W

        assert W.ndim == 2

        sq_W = T.sqr(W)

        row_norms = T.sqrt(sq_W.sum(axis=1))
        col_norms = T.sqrt(sq_W.sum(axis=0))

        rval = OrderedDict([('row_norms_min',  row_norms.min()),
                            ('row_norms_mean', row_norms.mean()),
                            ('row_norms_max',  row_norms.max()),
                            ('col_norms_min',  col_norms.min()),
                            ('col_norms_mean', col_norms.mean()),
                            ('col_norms_max',  col_norms.max()), ])

        if (state_below is not None) or (state is not None):
            if state is None:
                state = self.fprop(state_below)

            mx = state.max(axis=1)

            rval.update(OrderedDict([('mean_max_class', mx.mean()),
                                ('max_max_class', mx.max()),
                                ('min_max_class', mx.min())]))

            if targets is not None:
                y_hat = T.argmax(state, axis=1)
                y = T.argmax(targets, axis=1)
                misclass = T.neq(y, y_hat).mean()
                misclass = T.cast(misclass, config.floatX)
                rval['misclass'] = misclass
                rval['nll'] = self.cost(Y_hat=state, Y=targets)

        return rval

    @wraps(Layer.set_input_space)
    def set_input_space(self, space):

        self.input_space = space

        if not isinstance(space, Space):
            raise TypeError("Expected Space, got " +
                            str(space)+" of type "+str(type(space)))

        self.input_dim = space.get_total_dimension()
        self.needs_reformat = not isinstance(space, VectorSpace)

        if self.no_affine:
            desired_dim = self.n_classes
            assert self.input_dim == desired_dim
        else:
            desired_dim = self.input_dim
        self.desired_space = VectorSpace(desired_dim)

        if not self.needs_reformat:
            assert self.desired_space == self.input_space

        rng = self.mlp.rng

        if self.no_affine:
            self._params = []
        else:
            if self.irange is not None:
                assert self.istdev is None
                assert self.sparse_init is None
                W = rng.uniform(-self.irange,
                                self.irange,
                                (self.input_dim, self.n_classes))
            elif self.istdev is not None:
                assert self.sparse_init is None
                W = rng.randn(self.input_dim, self.n_classes) * self.istdev
            else:
                assert self.sparse_init is not None
                W = np.zeros((self.input_dim, self.n_classes))
                for i in xrange(self.n_classes):
                    for j in xrange(self.sparse_init):
                        idx = rng.randint(0, self.input_dim)
                        while W[idx, i] != 0.:
                            idx = rng.randint(0, self.input_dim)
                        W[idx, i] = rng.randn()

            self.W = sharedX(W,  'softmax_W')

            self._params = [self.b, self.W]

    @wraps(Layer.get_weights_topo)
    def get_weights_topo(self):

        if not isinstance(self.input_space, Conv2DSpace):
            raise NotImplementedError()
        desired = self.W.get_value().T
        ipt = self.desired_space.format_as(desired, self.input_space)
        rval = Conv2DSpace.convert_numpy(ipt,
                                         self.input_space.axes,
                                         ('b', 0, 1, 'c'))
        return rval

    @wraps(Layer.get_weights)
    def get_weights(self):

        if not isinstance(self.input_space, VectorSpace):
            raise NotImplementedError()

        return self.W.get_value()

    @wraps(Layer.set_weights)
    def set_weights(self, weights):

        self.W.set_value(weights)

    @wraps(Layer.set_biases)
    def set_biases(self, biases):

        self.b.set_value(biases)

    @wraps(Layer.get_biases)
    def get_biases(self):

        return self.b.get_value()

    @wraps(Layer.get_weights_format)
    def get_weights_format(self):

        return ('v', 'h')

    @wraps(Layer.fprop)
    def fprop(self, state_below):

        self.input_space.validate(state_below)

        if self.needs_reformat:
            state_below = self.input_space.format_as(state_below,
                                                     self.desired_space)

        self.desired_space.validate(state_below)
        assert state_below.ndim == 2

        if not hasattr(self, 'no_affine'):
            self.no_affine = False

        if self.no_affine:
            Z = state_below
        else:
            assert self.W.ndim == 2
            b = self.b

            Z = T.dot(state_below, self.W) + b

        rval = T.nnet.softmax(Z)

        for value in get_debug_values(rval):
            if self.mlp.batch_size is not None:
                assert value.shape[0] == self.mlp.batch_size

        return rval

    @wraps(Layer.cost)
    def cost(self, Y, Y_hat):

        assert hasattr(Y_hat, 'owner')
        owner = Y_hat.owner
        assert owner is not None
        op = owner.op
        if isinstance(op, Print):
            assert len(owner.inputs) == 1
            Y_hat, = owner.inputs
            owner = Y_hat.owner
            op = owner.op
        assert isinstance(op, T.nnet.Softmax)
        z, = owner.inputs
        assert z.ndim == 2

        z = z - z.max(axis=1).dimshuffle(0, 'x')
        log_prob = z - T.log(T.exp(z).sum(axis=1).dimshuffle(0, 'x'))
        # we use sum and not mean because this is really one variable per row
        log_prob_of = (Y * log_prob).sum(axis=1)
        assert log_prob_of.ndim == 1

        rval = log_prob_of.mean()

        return - rval

    @wraps(Layer.cost_matrix)
    def cost_matrix(self, Y, Y_hat):

        assert hasattr(Y_hat, 'owner')
        owner = Y_hat.owner
        assert owner is not None
        op = owner.op
        if isinstance(op, Print):
            assert len(owner.inputs) == 1
            Y_hat, = owner.inputs
            owner = Y_hat.owner
            op = owner.op
        assert isinstance(op, T.nnet.Softmax)
        z, = owner.inputs
        assert z.ndim == 2

        z = z - z.max(axis=1).dimshuffle(0, 'x')
        log_prob = z - T.log(T.exp(z).sum(axis=1).dimshuffle(0, 'x'))
        # we use sum and not mean because this is really one variable per row
        log_prob_of = (Y * log_prob)

        return -log_prob_of

    @wraps(Layer.get_weight_decay)
    def get_weight_decay(self, coeff):

        if isinstance(coeff, str):
            coeff = float(coeff)
        assert isinstance(coeff, float) or hasattr(coeff, 'dtype')
        return coeff * T.sqr(self.W).sum()

    @wraps(Layer.get_l1_weight_decay)
    def get_l1_weight_decay(self, coeff):

        if isinstance(coeff, str):
            coeff = float(coeff)
        assert isinstance(coeff, float) or hasattr(coeff, 'dtype')
        W = self.W
        return coeff * abs(W).sum()

    @wraps(Layer.censor_updates)
    def censor_updates(self, updates):

        if self.no_affine:
            return
        if self.max_row_norm is not None:
            W = self.W
            if W in updates:
                updated_W = updates[W]
                row_norms = T.sqrt(T.sum(T.sqr(updated_W), axis=1))
                desired_norms = T.clip(row_norms, 0, self.max_row_norm)
                scales = desired_norms / (1e-7 + row_norms)
                updates[W] = updated_W * scales.dimshuffle(0, 'x')
        if self.max_col_norm is not None:
            assert self.max_row_norm is None
            W = self.W
            if W in updates:
                updated_W = updates[W]
                col_norms = T.sqrt(T.sum(T.sqr(updated_W), axis=0))
                desired_norms = T.clip(col_norms, 0, self.max_col_norm)
                updates[W] = updated_W * (desired_norms / (1e-7 + col_norms))


class SoftmaxPool(Layer):
    """
    A hidden layer that uses the softmax function to do max pooling over groups
    of units. When the pooling size is 1, this reduces to a standard sigmoidal
    MLP layer.

    Parameters
    ----------
    detector_layer_dim : WRITEME
    layer_name : WRITEME
    pool_size : WRITEME
    irange : WRITEME
    sparse_init : WRITEME
    sparse_stdev : WRITEME
    include_prob : float, optional
        Probability of including a weight element in the set of weights
        initialized to U(-irange, irange). If not included it is
        initialized to 0.
    init_bias : WRITEME
    W_lr_scale : WRITEME
    b_lr_scale : WRITEME
    mask_weights : WRITEME
    max_col_norm : WRITEME
    """

    def __init__(self,
                 detector_layer_dim,
                 layer_name,
                 pool_size=1,
                 irange=None,
                 sparse_init=None,
                 sparse_stdev=1.,
                 include_prob=1.0,
                 init_bias=0.,
                 W_lr_scale=None,
                 b_lr_scale=None,
                 mask_weights=None,
                 max_col_norm=None):
        super(SoftmaxPool, self).__init__()
        self.__dict__.update(locals())
        del self.self

        self.b = sharedX(np.zeros((self.detector_layer_dim,)) + init_bias,
                         name=(layer_name + '_b'))

    @wraps(Layer.get_lr_scalers)
    def get_lr_scalers(self):

        if not hasattr(self, 'W_lr_scale'):
            self.W_lr_scale = None

        if not hasattr(self, 'b_lr_scale'):
            self.b_lr_scale = None

        rval = OrderedDict()

        if self.W_lr_scale is not None:
            W, = self.transformer.get_params()
            rval[W] = self.W_lr_scale

        if self.b_lr_scale is not None:
            rval[self.b] = self.b_lr_scale

        return rval

    @wraps(Layer.set_input_space)
    def set_input_space(self, space):

        self.input_space = space

        if isinstance(space, VectorSpace):
            self.requires_reformat = False
            self.input_dim = space.dim
        else:
            self.requires_reformat = True
            self.input_dim = space.get_total_dimension()
            self.desired_space = VectorSpace(self.input_dim)

        if not (self.detector_layer_dim % self.pool_size == 0):
            raise ValueError("detector_layer_dim = %d, pool_size = %d. "
                             "Should be divisible but remainder is %d" %
                             (self.detector_layer_dim,
                              self.pool_size,
                              self.detector_layer_dim % self.pool_size))

        self.h_space = VectorSpace(self.detector_layer_dim)
        self.pool_layer_dim = self.detector_layer_dim / self.pool_size
        self.output_space = VectorSpace(self.pool_layer_dim)

        rng = self.mlp.rng
        if self.irange is not None:
            assert self.sparse_init is None
            W = rng.uniform(-self.irange,
                            self.irange,
                            (self.input_dim, self.detector_layer_dim)) * \
                (rng.uniform(0., 1., (self.input_dim, self.detector_layer_dim))
                 < self.include_prob)
        else:
            assert self.sparse_init is not None
            W = np.zeros((self.input_dim, self.detector_layer_dim))

            def mask_rejects(idx, i):
                if self.mask_weights is None:
                    return False
                return self.mask_weights[idx, i] == 0.

            for i in xrange(self.detector_layer_dim):
                assert self.sparse_init <= self.input_dim
                for j in xrange(self.sparse_init):
                    idx = rng.randint(0, self.input_dim)
                    while W[idx, i] != 0 or mask_rejects(idx, i):
                        idx = rng.randint(0, self.input_dim)
                    W[idx, i] = rng.randn()
            W *= self.sparse_stdev

        W = sharedX(W)
        W.name = self.layer_name + '_W'

        self.transformer = MatrixMul(W)

        W, = self.transformer.get_params()
        assert W.name is not None

        if self.mask_weights is not None:
            expected_shape = (self.input_dim, self.detector_layer_dim)
            if expected_shape != self.mask_weights.shape:
                raise ValueError("Expected mask with shape " +
                                 str(expected_shape) +
                                 " but got " +
                                 str(self.mask_weights.shape))
            self.mask = sharedX(self.mask_weights)

    @wraps(Layer.censor_updates)
    def censor_updates(self, updates):

        # Patch old pickle files
        if not hasattr(self, 'mask_weights'):
            self.mask_weights = None

        if self.mask_weights is not None:
            W, = self.transformer.get_params()
            if W in updates:
                updates[W] = updates[W] * self.mask

        if self.max_col_norm is not None:
            W, = self.transformer.get_params()
            if W in updates:
                updated_W = updates[W]
                col_norms = T.sqrt(T.sum(T.sqr(updated_W), axis=0))
                desired_norms = T.clip(col_norms, 0, self.max_col_norm)
                updates[W] = updated_W * (desired_norms / (1e-7 + col_norms))

    @wraps(Layer.get_params)
    def get_params(self):

        assert self.b.name is not None
        W, = self.transformer.get_params()
        assert W.name is not None
        rval = self.transformer.get_params()
        assert not isinstance(rval, set)
        rval = list(rval)
        assert self.b not in rval
        rval.append(self.b)
        return rval

    @wraps(Layer.get_weight_decay)
    def get_weight_decay(self, coeff):

        if isinstance(coeff, str):
            coeff = float(coeff)
        assert isinstance(coeff, float) or hasattr(coeff, 'dtype')
        W, = self.transformer.get_params()
        return coeff * T.sqr(W).sum()

    @wraps(Layer.get_l1_weight_decay)
    def get_l1_weight_decay(self, coeff):

        if isinstance(coeff, str):
            coeff = float(coeff)
        assert isinstance(coeff, float) or hasattr(coeff, 'dtype')
        W, = self.transformer.get_params()
        return coeff * abs(W).sum()

    @wraps(Layer.get_weights)
    def get_weights(self):

        if self.requires_reformat:
            # This is not really an unimplemented case.
            # We actually don't know how to format the weights
            # in design space. We got the data in topo space
            # and we don't have access to the dataset
            raise NotImplementedError()
        W, = self.transformer.get_params()
        return W.get_value()

    @wraps(Layer.set_weights)
    def set_weights(self, weights):

        W, = self.transformer.get_params()
        W.set_value(weights)

    @wraps(Layer.set_biases)
    def set_biases(self, biases):
        """
        .. todo::

            WRITEME
        """
        self.b.set_value(biases)

    @wraps(Layer.get_biases)
    def get_biases(self):

        return self.b.get_value()

    @wraps(Layer.get_weights_format)
    def get_weights_format(self):

        return ('v', 'h')

    @wraps(Layer.get_weights_view_shape)
    def get_weights_view_shape(self):

        total = self.detector_layer_dim
        cols = self.pool_size
        if cols == 1:
            # Let the PatchViewer decide how to arrange the units
            # when they're not pooled
            raise NotImplementedError()
        # When they are pooled, make each pooling unit have one row
        rows = total / cols
        return rows, cols

    @wraps(Layer.get_weights_topo)
    def get_weights_topo(self):

        if not isinstance(self.input_space, Conv2DSpace):
            raise NotImplementedError()

        W, = self.transformer.get_params()

        W = W.T

        W = W.reshape((self.detector_layer_dim,
                       self.input_space.shape[0],
                       self.input_space.shape[1],
                       self.input_space.num_channels))

        W = Conv2DSpace.convert(W, self.input_space.axes, ('b', 0, 1, 'c'))

        return function([], W)()

    @wraps(Layer.get_monitoring_channels)
    def get_monitoring_channels(self):
        warnings.warn("Layer.get_monitoring_channels is " + \
                    "deprecated. Use get_layer_monitoring_channels " + \
                    "instead. Layer.get_monitoring_channels " + \
                    "will be removed on or after september 24th 2014",
                    stacklevel=2)

        W, = self.transformer.get_params()

        assert W.ndim == 2

        sq_W = T.sqr(W)

        row_norms = T.sqrt(sq_W.sum(axis=1))
        col_norms = T.sqrt(sq_W.sum(axis=0))

        return OrderedDict([('row_norms_min',  row_norms.min()),
                            ('row_norms_mean', row_norms.mean()),
                            ('row_norms_max',  row_norms.max()),
                            ('col_norms_min',  col_norms.min()),
                            ('col_norms_mean', col_norms.mean()),
                            ('col_norms_max',  col_norms.max()), ])

    @wraps(Layer.get_monitoring_channels_from_state)
    def get_monitoring_channels_from_state(self, state):
        warnings.warn("Layer.get_monitoring_channels_from_state is " + \
                    "deprecated. Use get_layer_monitoring_channels " + \
                    "instead. Layer.get_monitoring_channels_from_state " + \
                    "will be removed on or after september 24th 2014",
                    stacklevel=2)

        W, = self.transformer.get_params()

        assert W.ndim == 2

        sq_W = T.sqr(W)

        row_norms = T.sqrt(sq_W.sum(axis=1))
        col_norms = T.sqrt(sq_W.sum(axis=0))

        rval = OrderedDict([('row_norms_min',  row_norms.min()),
                            ('row_norms_mean', row_norms.mean()),
                            ('row_norms_max',  row_norms.max()),
                            ('col_norms_min',  col_norms.min()),
                            ('col_norms_mean', col_norms.mean()),
                            ('col_norms_max',  col_norms.max()), ])

        P = state


        if self.pool_size == 1:
            vars_and_prefixes = [(P, '')]
        else:
            vars_and_prefixes = [(P, 'p_')]

        for var, prefix in vars_and_prefixes:
            v_max = var.max(axis=0)
            v_min = var.min(axis=0)
            v_mean = var.mean(axis=0)
            v_range = v_max - v_min

            # max_x.mean_u is "the mean over *u*nits of the max over
            # e*x*amples" The x and u are included in the name because
            # otherwise its hard to remember which axis is which when reading
            # the monitor I use inner.outer rather than outer_of_inner or
            # something like that because I want mean_x.* to appear next to
            # each other in the alphabetical list, as these are commonly
            # plotted together
            for key, val in [('max_x.max_u', v_max.max()),
                             ('max_x.mean_u', v_max.mean()),
                             ('max_x.min_u', v_max.min()),
                             ('min_x.max_u', v_min.max()),
                             ('min_x.mean_u', v_min.mean()),
                             ('min_x.min_u', v_min.min()),
                             ('range_x.max_u', v_range.max()),
                             ('range_x.mean_u', v_range.mean()),
                             ('range_x.min_u', v_range.min()),
                             ('mean_x.max_u', v_mean.max()),
                             ('mean_x.mean_u', v_mean.mean()),
                             ('mean_x.min_u', v_mean.min())]:
                rval[prefix+key] = val

        return rval

    @wraps(Layer.get_layer_monitoring_channels)
    def get_layer_monitoring_channels(self, state_below=None,
                                    state=None, **kwargs):

        W, = self.transformer.get_params()

        assert W.ndim == 2

        sq_W = T.sqr(W)

        row_norms = T.sqrt(sq_W.sum(axis=1))
        col_norms = T.sqrt(sq_W.sum(axis=0))

        rval = OrderedDict([('row_norms_min',  row_norms.min()),
                            ('row_norms_mean', row_norms.mean()),
                            ('row_norms_max',  row_norms.max()),
                            ('col_norms_min',  col_norms.min()),
                            ('col_norms_mean', col_norms.mean()),
                            ('col_norms_max',  col_norms.max()), ])

        if (state_below is not None) or (state is not None):
            if state is None:
                P = self.fprop(state_below)
            else:
                P = state


            if self.pool_size == 1:
                vars_and_prefixes = [(P, '')]
            else:
                vars_and_prefixes = [(P, 'p_')]

            for var, prefix in vars_and_prefixes:
                v_max = var.max(axis=0)
                v_min = var.min(axis=0)
                v_mean = var.mean(axis=0)
                v_range = v_max - v_min

                # max_x.mean_u is "the mean over *u*nits of the max over
                # e*x*amples" The x and u are included in the name because
                # otherwise its hard to remember which axis is which when
                # reading the monitor I use inner.outer rather than
                # outer_of_inner or something like that because I want
                # mean_x.* to appear next to each other in the alphabetical
                # list, as these are commonly plotted together
                for key, val in [('max_x.max_u', v_max.max()),
                                 ('max_x.mean_u', v_max.mean()),
                                 ('max_x.min_u', v_max.min()),
                                 ('min_x.max_u', v_min.max()),
                                 ('min_x.mean_u', v_min.mean()),
                                 ('min_x.min_u', v_min.min()),
                                 ('range_x.max_u', v_range.max()),
                                 ('range_x.mean_u', v_range.mean()),
                                 ('range_x.min_u', v_range.min()),
                                 ('mean_x.max_u', v_mean.max()),
                                 ('mean_x.mean_u', v_mean.mean()),
                                 ('mean_x.min_u', v_mean.min())]:
                    rval[prefix+key] = val

        return rval


    @wraps(Layer.fprop)
    def fprop(self, state_below):

        self.input_space.validate(state_below)

        if self.requires_reformat:
            state_below = self.input_space.format_as(state_below,
                                                     self.desired_space)

        z = self.transformer.lmul(state_below) + self.b
        if self.layer_name is not None:
            z.name = self.layer_name + '_z'
        p, h = max_pool_channels(z, self.pool_size)

        p.name = self.layer_name + '_p_'

        return p


class Linear(Layer):
    """
    A "linear model" in machine learning terminology. This would be more
    accurately described as an affine model because it adds an offset to
    the output as well as doing a matrix multiplication. The output is:

    output = T.dot(weights, input) + biases

    This class may be used as the output layer of an MLP for regression.
    It may also be used as a hidden layer. Most hidden layers classes are
    subclasses of this class that add apply a fixed nonlinearity to the
    output of the affine transformation provided by this class.

    One notable use of this class is to provide "bottleneck" layers.
    By using a Linear layer with few hidden units followed by a nonlinear
    layer such as RectifiedLinear with many hidden units, one essentially
    gets a RectifiedLinear layer with a factored weight matrix, which can
    reduce the number of parameters in the model (by making the effective
    weight matrix low rank).

    Parameters
    ----------
    dim : int
        The number of elements in the output of the layer.
    layer_name : str
        The name of the layer. All layers in an MLP must have a unique name.
    irange : WRITEME
    istdev : WRITEME
    sparse_init : WRITEME
    sparse_stdev : WRITEME
    include_prob : float, optional
        Probability of including a weight element in the set of weights \
        initialized to U(-irange, irange). If not included it is \
        initialized to 1.
    init_bias : float or ndarray, optional
        Anything that can be broadcasted to a numpy vector.
        Provides the initial value of the biases of the model.
        When using this class as an output layer (specifically the Linear
        class, or subclasses that don't change the output like
        LinearGaussian, but not subclasses that change the output, like
        Softmax) it can be a good idea to set this to the return value of
        the `mean_of_targets` function. This provides the mean value of
        all the targets in the training set, so the model is initialized
        to a dummy model that predicts the expected value of each output
        variable.
    W_lr_scale : float, optional
        Multiply the learning rate on the weights by this constant.
    b_lr_scale : float, optional
        Multiply the learning rate on the biases by this constant.
    mask_weights : ndarray, optional
        If provided, the weights will be multiplied by this mask after each
        learning update.
    max_row_norm : WRITEME
    max_col_norm : WRITEME
    min_col_norm : WRITEME
    softmax_columns : DEPRECATED
    copy_input : REMOVED
    use_abs_loss : bool, optional
        If True, the cost function will be mean absolute error rather
        than mean squared error.
        You can think of mean squared error as fitting a Gaussian
        distribution with variance 1, or as learning to predict the mean
        of the data.
        You can think of mean absolute error as fitting a Laplace
        distribution with variance 1, or as learning to predict the
        median of the data.
    use_bias : bool, optional
        If False, does not add the bias term to the output.
    """

    def __init__(self,
                 dim,
                 layer_name,
                 irange=None,
                 istdev=None,
                 sparse_init=None,
                 sparse_stdev=1.,
                 include_prob=1.0,
                 init_bias=0.,
                 W_lr_scale=None,
                 b_lr_scale=None,
                 mask_weights=None,
                 max_row_norm=None,
                 max_col_norm=None,
                 min_col_norm=None,
                 softmax_columns=None,
                 copy_input=None,
                 use_abs_loss=False,
                 use_bias=True):

        if copy_input is not None:
            raise AssertionError("The copy_input option had a bug and has "
                    "been removed from the library.")

        super(Linear, self).__init__()

        if softmax_columns is None:
            softmax_columns = False
        else:
            warnings.warn("The softmax_columns argument is deprecated, and "
                    "will be removed on or after 2014-08-27.", stacklevel=2)

        if use_bias and init_bias is None:
            init_bias = 0.

        self.__dict__.update(locals())
        del self.self

        if use_bias:
            self.b = sharedX(np.zeros((self.dim,)) + init_bias,
                             name=(layer_name + '_b'))
        else:
            assert b_lr_scale is None
            init_bias is None

    @wraps(Layer.get_lr_scalers)
    def get_lr_scalers(self):

        if not hasattr(self, 'W_lr_scale'):
            self.W_lr_scale = None

        if not hasattr(self, 'b_lr_scale'):
            self.b_lr_scale = None

        rval = OrderedDict()

        if self.W_lr_scale is not None:
            W, = self.transformer.get_params()
            rval[W] = self.W_lr_scale

        if self.b_lr_scale is not None:
            rval[self.b] = self.b_lr_scale

        return rval

    @wraps(Layer.set_input_space)
    def set_input_space(self, space):

        self.input_space = space

        if isinstance(space, VectorSpace):
            self.requires_reformat = False
            self.input_dim = space.dim
        else:
            self.requires_reformat = True
            self.input_dim = space.get_total_dimension()
            self.desired_space = VectorSpace(self.input_dim)

        self.output_space = VectorSpace(self.dim)

        rng = self.mlp.rng
        if self.irange is not None:
            assert self.istdev is None
            assert self.sparse_init is None
            W = rng.uniform(-self.irange,
                            self.irange,
                            (self.input_dim, self.dim)) * \
                (rng.uniform(0., 1., (self.input_dim, self.dim))
                 < self.include_prob)
        elif self.istdev is not None:
            assert self.sparse_init is None
            W = rng.randn(self.input_dim, self.dim) * self.istdev
        else:
            assert self.sparse_init is not None
            W = np.zeros((self.input_dim, self.dim))

            def mask_rejects(idx, i):
                if self.mask_weights is None:
                    return False
                return self.mask_weights[idx, i] == 0.

            for i in xrange(self.dim):
                assert self.sparse_init <= self.input_dim
                for j in xrange(self.sparse_init):
                    idx = rng.randint(0, self.input_dim)
                    while W[idx, i] != 0 or mask_rejects(idx, i):
                        idx = rng.randint(0, self.input_dim)
                    W[idx, i] = rng.randn()
            W *= self.sparse_stdev

        W = sharedX(W)
        W.name = self.layer_name + '_W'

        self.transformer = MatrixMul(W)

        W, = self.transformer.get_params()
        assert W.name is not None

        if self.mask_weights is not None:
            expected_shape = (self.input_dim, self.dim)
            if expected_shape != self.mask_weights.shape:
                raise ValueError("Expected mask with shape " +
                                 str(expected_shape)+" but got " +
                                 str(self.mask_weights.shape))
            self.mask = sharedX(self.mask_weights)

    @wraps(Layer.censor_updates)
    def censor_updates(self, updates):

        if self.mask_weights is not None:
            W, = self.transformer.get_params()
            if W in updates:
                updates[W] = updates[W] * self.mask

        if self.max_row_norm is not None:
            W, = self.transformer.get_params()
            if W in updates:
                updated_W = updates[W]
                row_norms = T.sqrt(T.sum(T.sqr(updated_W), axis=1))
                desired_norms = T.clip(row_norms, 0, self.max_row_norm)
                scales = desired_norms / (1e-7 + row_norms)
                updates[W] = updated_W * scales.dimshuffle(0, 'x')

        if self.max_col_norm is not None or self.min_col_norm is not None:
            assert self.max_row_norm is None
            if self.max_col_norm is not None:
                max_col_norm = self.max_col_norm
            if self.min_col_norm is None:
                self.min_col_norm = 0
            W, = self.transformer.get_params()
            if W in updates:
                updated_W = updates[W]
                col_norms = T.sqrt(T.sum(T.sqr(updated_W), axis=0))
                if self.max_col_norm is None:
                    max_col_norm = col_norms.max()
                desired_norms = T.clip(col_norms,
                                       self.min_col_norm,
                                       max_col_norm)
                updates[W] = updated_W * desired_norms / (1e-7 + col_norms)

    @wraps(Layer.get_params)
    def get_params(self):

        W, = self.transformer.get_params()
        assert W.name is not None
        rval = self.transformer.get_params()
        assert not isinstance(rval, set)
        rval = list(rval)
        if self.use_bias:
            assert self.b.name is not None
            assert self.b not in rval
            rval.append(self.b)
        return rval

    @wraps(Layer.get_weight_decay)
    def get_weight_decay(self, coeff):

        if isinstance(coeff, str):
            coeff = float(coeff)
        assert isinstance(coeff, float) or hasattr(coeff, 'dtype')
        W, = self.transformer.get_params()
        return coeff * T.sqr(W).sum()

    @wraps(Layer.get_l1_weight_decay)
    def get_l1_weight_decay(self, coeff):

        if isinstance(coeff, str):
            coeff = float(coeff)
        assert isinstance(coeff, float) or hasattr(coeff, 'dtype')
        W, = self.transformer.get_params()
        return coeff * abs(W).sum()

    @wraps(Layer.get_weights)
    def get_weights(self):

        if self.requires_reformat:
            # This is not really an unimplemented case.
            # We actually don't know how to format the weights
            # in design space. We got the data in topo space
            # and we don't have access to the dataset
            raise NotImplementedError()
        W, = self.transformer.get_params()

        W = W.get_value()

        if self.softmax_columns:
            P = np.exp(W)
            Z = np.exp(W).sum(axis=0)
            rval = P / Z
            return rval
        return W

    @wraps(Layer.set_weights)
    def set_weights(self, weights):

        W, = self.transformer.get_params()
        W.set_value(weights)

    @wraps(Layer.set_biases)
    def set_biases(self, biases):

        self.b.set_value(biases)

    @wraps(Layer.get_biases)
    def get_biases(self):
        """
        .. todo::

            WRITEME
        """
        return self.b.get_value()

    @wraps(Layer.get_weights_format)
    def get_weights_format(self):

        return ('v', 'h')

    @wraps(Layer.get_weights_topo)
    def get_weights_topo(self):

        if not isinstance(self.input_space, Conv2DSpace):
            raise NotImplementedError()

        W, = self.transformer.get_params()

        W = W.T

        W = W.reshape((self.dim, self.input_space.shape[0],
                       self.input_space.shape[1],
                       self.input_space.num_channels))

        W = Conv2DSpace.convert(W, self.input_space.axes, ('b', 0, 1, 'c'))

        return function([], W)()

    @wraps(Layer.get_monitoring_channels)
    def get_monitoring_channels(self):
        warnings.warn("Layer.get_monitoring_channels is " + \
                    "deprecated. Use get_layer_monitoring_channels " + \
                    "instead. Layer.get_monitoring_channels " + \
                    "will be removed on or after september 24th 2014",
                    stacklevel=2)

        W, = self.transformer.get_params()

        assert W.ndim == 2

        sq_W = T.sqr(W)

        row_norms = T.sqrt(sq_W.sum(axis=1))
        col_norms = T.sqrt(sq_W.sum(axis=0))

        return OrderedDict([('row_norms_min',  row_norms.min()),
                            ('row_norms_mean', row_norms.mean()),
                            ('row_norms_max',  row_norms.max()),
                            ('col_norms_min',  col_norms.min()),
                            ('col_norms_mean', col_norms.mean()),
                            ('col_norms_max',  col_norms.max()), ])

    @wraps(Layer.get_monitoring_channels_from_state)
    def get_monitoring_channels_from_state(self, state, target=None):
        warnings.warn("Layer.get_monitoring_channels_from_state is " + \
                    "deprecated. Use get_layer_monitoring_channels " + \
                    "instead. Layer.get_monitoring_channels_from_state " + \
                    "will be removed on or after september 24th 2014",
                    stacklevel=2)

        W, = self.transformer.get_params()

        assert W.ndim == 2

        sq_W = T.sqr(W)

        row_norms = T.sqrt(sq_W.sum(axis=1))
        col_norms = T.sqrt(sq_W.sum(axis=0))

        rval = OrderedDict([('row_norms_min',  row_norms.min()),
                            ('row_norms_mean', row_norms.mean()),
                            ('row_norms_max',  row_norms.max()),
                            ('col_norms_min',  col_norms.min()),
                            ('col_norms_mean', col_norms.mean()),
                            ('col_norms_max',  col_norms.max()), ])

        mx = state.max(axis=0)
        mean = state.mean(axis=0)
        mn = state.min(axis=0)
        rg = mx - mn

        rval['range_x_max_u'] = rg.max()
        rval['range_x_mean_u'] = rg.mean()
        rval['range_x_min_u'] = rg.min()

        rval['max_x_max_u'] = mx.max()
        rval['max_x_mean_u'] = mx.mean()
        rval['max_x_min_u'] = mx.min()

        rval['mean_x_max_u'] = mean.max()
        rval['mean_x_mean_u'] = mean.mean()
        rval['mean_x_min_u'] = mean.min()

        rval['min_x_max_u'] = mn.max()
        rval['min_x_mean_u'] = mn.mean()
        rval['min_x_min_u'] = mn.min()

        return rval


    @wraps(Layer.get_layer_monitoring_channels)
    def get_layer_monitoring_channels(self, state_below=None,
                                    state=None, targets=None):
        W, = self.transformer.get_params()

        assert W.ndim == 2

        sq_W = T.sqr(W)

        row_norms = T.sqrt(sq_W.sum(axis=1))
        col_norms = T.sqrt(sq_W.sum(axis=0))

        rval = OrderedDict([('row_norms_min',  row_norms.min()),
                            ('row_norms_mean', row_norms.mean()),
                            ('row_norms_max',  row_norms.max()),
                            ('col_norms_min',  col_norms.min()),
                            ('col_norms_mean', col_norms.mean()),
                            ('col_norms_max',  col_norms.max()), ])

        if (state is not None) or (state_below is not None):
            if state is None:
                state = self.fprop(state_below)

            mx = state.max(axis=0)
            mean = state.mean(axis=0)
            mn = state.min(axis=0)
            rg = mx - mn

            rval['range_x_max_u'] = rg.max()
            rval['range_x_mean_u'] = rg.mean()
            rval['range_x_min_u'] = rg.min()

            rval['max_x_max_u'] = mx.max()
            rval['max_x_mean_u'] = mx.mean()
            rval['max_x_min_u'] = mx.min()

            rval['mean_x_max_u'] = mean.max()
            rval['mean_x_mean_u'] = mean.mean()
            rval['mean_x_min_u'] = mean.min()

            rval['min_x_max_u'] = mn.max()
            rval['min_x_mean_u'] = mn.mean()
            rval['min_x_min_u'] = mn.min()

        return rval

    def _linear_part(self, state_below):
        """
        Parameters
        ----------
        state_below : member of input_space

        Returns
        -------
        output : theano matrix
            Affine transformation of state_below
        """
        self.input_space.validate(state_below)

        if self.requires_reformat:
            state_below = self.input_space.format_as(state_below,
                                                     self.desired_space)

        # Support old pickle files
        if not hasattr(self, 'softmax_columns'):
            self.softmax_columns = False

        if self.softmax_columns:
            W, = self.transformer.get_params()
            W = W.T
            W = T.nnet.softmax(W)
            W = W.T
            z = T.dot(state_below, W)
            if self.use_bias:
                z += self.b
        else:
            z = self.transformer.lmul(state_below)
            if self.use_bias:
                z += self.b

        if self.layer_name is not None:
            z.name = self.layer_name + '_z'

        return z

    @wraps(Layer.fprop)
    def fprop(self, state_below):
        p = self._linear_part(state_below)
        return p

    @wraps(Layer.cost)
    def cost(self, Y, Y_hat):

        return self.cost_from_cost_matrix(self.cost_matrix(Y, Y_hat))

    @wraps(Layer.cost_from_cost_matrix)
    def cost_from_cost_matrix(self, cost_matrix):

        return cost_matrix.sum(axis=1).mean()

    @wraps(Layer.cost_matrix)
    def cost_matrix(self, Y, Y_hat):

        if(self.use_abs_loss):
            return T.abs_(Y - Y_hat)
        else:
            return T.sqr(Y - Y_hat)


class Tanh(Linear):
    """
    A layer that performs an affine transformation of its (vectorial)
    input followed by a hyperbolic tangent elementwise nonlinearity.
    """

    @wraps(Layer.fprop)
    def fprop(self, state_below):

        p = self._linear_part(state_below)
        p = T.tanh(p)
        return p

    @wraps(Layer.cost)
    def cost(self, *args, **kwargs):

        raise NotImplementedError()


class Sigmoid(Linear):
    """
    A layer that performs an affine transformation of its (vectorial)
    input followed by a logistic sigmoid elementwise nonlinearity.

    .. todo::

        WRITEME properly

    Parameters
    ----------
    monitor_style : string
        Values can be either 'detection' or 'classification'.
        'detection' is the default.

          - 'detection' : get_monitor_from_state makes no assumptions about
            target, reports info about how good model is at
            detecting positive bits.
            This will monitor precision, recall, and F1 score
            based on a detection threshold of 0.5. Note that
            these quantities are computed *per-minibatch* and
            averaged together. Unless your entire monitoring
            dataset fits in one minibatch, this is not the same
            as the true F1 score, etc., and will usually
            seriously overestimate your performance.
          - 'classification' : get_monitor_from_state assumes target is one-hot
            class indicator, even though you're training the
            model as k independent sigmoids. gives info on how
            good the argmax is as a classifier
    kwargs : dict
        WRITEME
    """

    def __init__(self, monitor_style='detection', **kwargs):
        super(Sigmoid, self).__init__(**kwargs)
        assert monitor_style in ['classification', 'detection']
        self.monitor_style = monitor_style

    @wraps(Layer.fprop)
    def fprop(self, state_below):

        p = self._linear_part(state_below)
        p = T.nnet.sigmoid(p)
        return p

    @wraps(Layer.cost)
    def cost(self, Y, Y_hat):
        """
        .. todo::

            WRITEME properly

        mean across units, mean across batch of KL divergence
        KL(P || Q) where P is defined by Y and Q is defined by Y_hat
        Currently Y must be purely binary. If it's not, you'll still
        get the right gradient, but the value in the monitoring channel
        will be wrong.
        Y_hat must be generated by fprop, i.e., it must be a symbolic
        sigmoid.

        p log p - p log q + (1-p) log (1-p) - (1-p) log (1-q)
        For binary p, some terms drop out:
        - p log q - (1-p) log (1-q)
        - p log sigmoid(z) - (1-p) log sigmoid(-z)
        p softplus(-z) + (1-p) softplus(z)
        """
        batch_axis = self.output_space.get_batch_axis()
        total = kl(Y=Y, Y_hat=Y_hat, batch_axis=batch_axis)

        ave = total.mean()

        return ave

    def kl(self, Y, Y_hat):
        """
        Warning: This function expects a sigmoid nonlinearity in the
        output layer and it uses kl function under pylearn2/expr/nnet/.
        Returns a batch (vector) of mean across units of KL
        divergence for each example,
        KL(P || Q) where P is defined by Y and Q is defined by Y_hat:

        p log p - p log q + (1-p) log (1-p) - (1-p) log (1-q)
        For binary p, some terms drop out:
        - p log q - (1-p) log (1-q)
        - p log sigmoid(z) - (1-p) log sigmoid(-z)
        p softplus(-z) + (1-p) softplus(z)

        Parameters
        ----------
        Y : Variable
            targets for the sigmoid outputs. Currently Y must be purely binary.
            If it's not, you'll still get the right gradient, but the
            value in the monitoring channel will be wrong.
        Y_hat : Variable
            predictions made by the sigmoid layer. Y_hat must be generated by
            fprop, i.e., it must be a symbolic sigmoid.
        batch_axis : list
            list of axes to compute average kl divergence across.

        Returns
        -------
        ave : Variable
            average kl divergence between Y and Y_hat.
        """

        batch_axis = self.output_space.get_batch_axis()
        div = kl(Y=Y, Y_hat=Y_hat, batch_axis=batch_axis)
        return div

    def get_detection_channels_from_state(self, state, target):
        """
        .. todo::

            WRITEME
        """

        rval = OrderedDict()
        y_hat = state > 0.5
        y = target > 0.5
        wrong_bit = T.cast(T.neq(y, y_hat), state.dtype)
        rval['01_loss'] = wrong_bit.mean()
        rval['kl'] = self.cost(Y_hat=state, Y=target)

        y = T.cast(y, state.dtype)
        y_hat = T.cast(y_hat, state.dtype)
        tp = (y * y_hat).sum()
        fp = ((1-y) * y_hat).sum()
        precision = tp / T.maximum(1., tp + fp)
        recall = tp / T.maximum(1., y.sum())
        rval['precision'] = precision
        rval['recall'] = recall
        rval['f1'] = 2. * precision * recall / T.maximum(1, precision + recall)

        tp = (y * y_hat).sum(axis=0)
        fp = ((1-y) * y_hat).sum(axis=0)
        precision = tp / T.maximum(1., tp + fp)

        rval['per_output_precision.max'] = precision.max()
        rval['per_output_precision.mean'] = precision.mean()
        rval['per_output_precision.min'] = precision.min()

        recall = tp / T.maximum(1., y.sum(axis=0))

        rval['per_output_recall.max'] = recall.max()
        rval['per_output_recall.mean'] = recall.mean()
        rval['per_output_recall.min'] = recall.min()

        f1 = 2. * precision * recall / T.maximum(1, precision + recall)

        rval['per_output_f1.max'] = f1.max()
        rval['per_output_f1.mean'] = f1.mean()
        rval['per_output_f1.min'] = f1.min()

        return rval

    @wraps(Layer.get_monitoring_channels_from_state)
    def get_monitoring_channels_from_state(self, state, target=None):
        warnings.warn("Layer.get_monitoring_channels_from_state is " + \
                    "deprecated. Use get_layer_monitoring_channels " + \
                    "instead. Layer.get_monitoring_channels_from_state " + \
                    "will be removed on or after september 24th 2014",
                    stacklevel=2)

        rval = super(Sigmoid, self).get_monitoring_channels_from_state(state,
                                                                       target)

        if target is not None:
            if self.monitor_style == 'detection':
                rval.update(self.get_detection_channels_from_state(state,
                                                                   target))
            else:
                assert self.monitor_style == 'classification'
                # Threshold Y_hat at 0.5.
                prediction = T.gt(state, 0.5)
                # If even one feature is wrong for a given training example,
                # it's considered incorrect, so we max over columns.
                incorrect = T.neq(target, prediction).max(axis=1)
                rval['misclass'] = T.cast(incorrect, config.floatX).mean()
        return rval

    @wraps(Layer.get_layer_monitoring_channels)
    def get_layer_monitoring_channels(self, state_below=None,
                                    state=None, targets=None):

        rval = super(Sigmoid, self).get_layer_monitoring_channels(state=state,
                                                        targets=targets)

        if (targets is not None) and \
                ((state_below is not None) or (state is not None)):
            if state is None:
                state = self.fprop(state_below)
            if self.monitor_style == 'detection':
                rval.update(self.get_detection_channels_from_state(state,
                                                                   targets))
            else:
                assert self.monitor_style == 'classification'
                # Threshold Y_hat at 0.5.
                prediction = T.gt(state, 0.5)
                # If even one feature is wrong for a given training example,
                # it's considered incorrect, so we max over columns.
                incorrect = T.neq(targets, prediction).max(axis=1)
                rval['misclass'] = T.cast(incorrect, config.floatX).mean()
        return rval


class RectifiedLinear(Linear):
    """
    Rectified linear MLP layer (Glorot and Bengio 2011).

    .. todo::

        WRITEME properly

    Parameters
    ----------
    left_slope : WRITEME
    kwargs : dict
        WRITEME
    """

    def __init__(self, left_slope=0.0, **kwargs):
        super(RectifiedLinear, self).__init__(**kwargs)
        self.left_slope = left_slope

    @wraps(Layer.fprop)
    def fprop(self, state_below):

        p = self._linear_part(state_below)
        # Original: p = p * (p > 0.) + self.left_slope * p * (p < 0.)
        # T.switch is faster.
        # For details, see benchmarks in
        # pylearn2/scripts/benchmark/time_relu.py
        p = T.switch(p > 0., p, self.left_slope * p)
        return p

    @wraps(Layer.cost)
    def cost(self, *args, **kwargs):

        raise NotImplementedError()


class Softplus(Linear):
    """
    An MLP layer using the softplus nonlinearity
    h = log(1 + exp(Wx + b))

    Parameters
    ----------
    kwargs : dict
        WRITEME
    """

    def __init__(self, **kwargs):
        super(Softplus, self).__init__(**kwargs)

    @wraps(Layer.fprop)
    def fprop(self, state_below):

        p = self._linear_part(state_below)
        p = T.nnet.softplus(p)
        return p

    @wraps(Layer.cost)
    def cost(self, *args, **kwargs):

        raise NotImplementedError()


class SpaceConverter(Layer):
    """
    .. todo::

        WRITEME
    """

    def __init__(self, layer_name, output_space):
        super(SpaceConverter, self).__init__()
        self.__dict__.update(locals())
        del self.self
        self._params = []

    @wraps(Layer.set_input_space)
    def set_input_space(self, space):

        self.input_space = space

    @wraps(Layer.fprop)
    def fprop(self, state_below):

        return self.input_space.format_as(state_below, self.output_space)


class ConvNonlinearity(object):
    """
    Abstract convolutional nonlinearity class.
    """
    def apply(self, linear_response):
        """
        Applies the nonlinearity over the convolutional layer.

        Parameters
        ----------
        linear_response: Variable
            linear response of the layer.

        Returns
        -------
        p: Variable
            the response of the layer after the activation function
            is applied over.
        """
        p = linear_response
        return p

    def get_monitoring_channels_from_state(self, state, target,
                                           orval=None, cost_fn=None):
        """
        Override the default get_monitoring_channels_from_state function.

        Parameters
        ----------
        state : member of self.output_space
            A minibatch of states that this Layer took on during fprop.
            Provided externally so that we don't need to make a second
            expression for it. This helps keep the Theano graph smaller
            so that function compilation runs faster.
        target : member of self.output_space
            Should be None unless this is the last layer.
            If specified, it should be a minibatch of targets for the
            last layer.
        orval : Variable or None
            This is the rval coming from the parent layer.
        cost_fn : theano computational graph or None
            This is the theano computational graph of a cost function.

        Returns
        -------
        rval : OrderedDict
            A dictionary mapping channel names to monitoring channels of
            interest for this layer.
        """
        rval = OrderedDict()
        return rval


class LinearConvNonlinearity(ConvNonlinearity):
    """
    Linear convolutional nonlinearity class.
    """
    def __init__(self):
        self.non_lin_name = "linear"

    @wraps(ConvNonlinearity.get_monitoring_channels_from_state)
    def get_monitoring_channels_from_state(self, state, target,
                                           cost_fn=False, rval=None):
        rval = OrderedDict() if rval is None else rval
        prediction = T.gt(state, 0.5)
        incorrect = T.new(target, prediction).max(axis=1)
        rval["misclass"] = T.cast(incorrect, config.floatX).mean()


class RectifierConvNonlinearity(ConvNonlinearity):
    """
    A simple rectifier nonlinearity class for convolutional layers.
    """
    def __init__(self, left_slope=0.0):
        """
        Parameters
        ----------
        left_slope : float, optional
            left slope for the linear response of the rectifier function.
            default is 0.0.
        """
        self.non_lin_name = "rectifier"
        self.left_slope = left_slope

    @wraps(ConvNonlinearity.apply)
    def apply(self, linear_response):
        """
        Applies the rectifier nonlinearity over the convolutional layer.
        """
        p = linear_response * (linear_response > 0.) + self.left_slope *\
            linear_response * (linear_response < 0.)
        return p


class SigmoidConvNonlinearity(ConvNonlinearity):
    """
    Sigmoid nonlinearity class for convolutional layers.
    """

    def __init__(self, monitor_style="classification"):
        """
        Parameters
        ----------
        monitor_style : str, optional
            default monitor_style is "classification".
            This determines whether to do classification or detection.
        """
        assert monitor_style in ['classification', 'detection']
        self.monitor_style = monitor_style
        self.non_lin_name = "sigmoid"

    @wraps(ConvNonlinearity.apply)
    def apply(self, linear_response):
        """
        Applies the sigmoid nonlinearity over the convolutional layer.
        """
        rval = OrderedDict()
        p = T.nnet.sigmoid(linear_response)
        return p

    @wraps(ConvNonlinearity.get_monitoring_channels_from_state)
    def get_monitoring_channels_from_state(self, state, target,
                                           orval=None, cost_fn=None):
        rval = OrderedDict()
        y_hat = state > 0.5
        y = target > 0.5
        wrong_bit = T.cast(T.neq(y, y_hat), state.dtype)

        rval['01_loss'] = wrong_bit.mean()
        rval['kl'] = cost_fn(Y_hat=state, Y=target)

        y = T.cast(y, state.dtype)
        y_hat = T.cast(y_hat, state.dtype)
        tp = (y * y_hat).sum()
        fp = ((1-y) * y_hat).sum()
        precision = tp / T.maximum(1., tp + fp)
        recall = tp / T.maximum(1., y.sum())

        rval['precision'] = precision
        rval['recall'] = recall
        rval['f1'] = 2. * precision * recall / T.maximum(1, precision + recall)

        tp = (y * y_hat).sum(axis=[0, 1])
        fp = ((1-y) * y_hat).sum(axis=[0, 1])
        precision = tp / T.maximum(1., tp + fp)

        rval['per_output_precision.max'] = precision.max()
        rval['per_output_precision.mean'] = precision.mean()
        rval['per_output_precision.min'] = precision.min()

        recall = tp / T.maximum(1., y.sum(axis=[0, 1]))

        rval['per_output_recall.max'] = recall.max()
        rval['per_output_recall.mean'] = recall.mean()
        rval['per_output_recall.min'] = recall.min()

        f1 = 2. * precision * recall / T.maximum(1, precision + recall)

        rval['per_output_f1.max'] = f1.max()
        rval['per_output_f1.mean'] = f1.mean()
        rval['per_output_f1.min'] = f1.min()
        rval = orval.update(rval)
        return rval


class TanhConvNonlinearity(ConvNonlinearity):
    """
    Tanh nonlinearity class for convolutional layers.
    """
    def __init__(self):
        self.non_lin_name = "tanh"

    @wraps(ConvNonlinearity.apply)
    def apply(self, linear_response):
        """
        Applies the tanh nonlinearity over the convolutional layer.
        """
        p = T.tanh(linear_response)
        return p


class ConvElemwise(Layer):
    """
    Generic convolutional elemwise layer.
    Takes the ConvNonlinearity object as an argument and implements
    convolutional layer with the specified nonlinearity.

    This function can implement:

    * Linear convolutional layer
    * Rectifier convolutional layer
    * Sigmoid convolutional layer
    * Tanh convolutional layer

    based on the nonlinearity argument that it recieves.

    Parameters
    ----------
    output_channels : int
        The number of output channels the layer should have.
    kernel_shape : tuple
        The shape of the convolution kernel.
    pool_shape : tuple
        The shape of the spatial max pooling. A two-tuple of ints.
    pool_stride : tuple
        The stride of the spatial max pooling. Also must be square.
    layer_name : str
        A name for this layer that will be prepended to monitoring channels
        related to this layer.
    nonlinearity : object
        An instance of a nonlinearity object which might be inherited
        from the ConvNonlinearity class.
    irange : float, optional
        if specified, initializes each weight randomly in
        U(-irange, irange)
    border_mode : str, optional
        A string indicating the size of the output:

          - "full" : The output is the full discrete linear convolution of the
            inputs.
          - "valid" : The output consists only of those elements that do not
            rely on the zero-padding. (Default)
    sparse_init : WRITEME
    include_prob : float, optional
        probability of including a weight element in the set of weights
        initialized to U(-irange, irange). If not included it is initialized
        to 1.0.
    init_bias : float, optional
        All biases are initialized to this number. Default is 0.
    W_lr_scale : float or None
        The learning rate on the weights for this layer is multiplied by this
        scaling factor
    b_lr_scale : float or None
        The learning rate on the biases for this layer is multiplied by this
        scaling factor
    max_kernel_norm : float or None
        If specified, each kernel is constrained to have at most this norm.
    pool_type : str or None
        The type of the pooling operation performed the convolution.
        Default pooling type is max-pooling.
    tied_b : bool, optional
        If true, all biases in the same channel are constrained to be the
        same as each other. Otherwise, each bias at each location is
        learned independently. Default is true.
    detector_normalization : callable or None
        See `output_normalization`.
        If pooling argument is not provided, detector_normalization
        is not applied on the layer.
    output_normalization : callable  or None
        if specified, should be a callable object. the state of the
        network is optionally replaced with normalization(state) at each
        of the 3 points in processing:

          - detector: the maxout units can be normalized prior to the
            spatial pooling
          - output: the output of the layer, after sptial pooling, can
            be normalized as well
    kernel_stride : 2-tuple of ints, optional
        The stride of the convolution kernel. Default is (1, 1).
    """
    def __init__(self,
                 output_channels,
                 kernel_shape,
                 layer_name,
                 nonlinearity,
                 irange=None,
                 border_mode='valid',
                 sparse_init=None,
                 include_prob=1.0,
                 init_bias=0.,
                 W_lr_scale=None,
                 b_lr_scale=None,
                 max_kernel_norm=None,
                 pool_type=None,
                 pool_shape=None,
                 pool_stride=None,
                 tied_b=None,
                 detector_normalization=None,
                 output_normalization=None,
                 kernel_stride=(1, 1),
                 monitor_style="classification"):

        if (irange is None) and (sparse_init is None):
            raise AssertionError("You should specify either irange or "
                                 "sparse_init when calling the constructor of "
                                 "ConvElemwise.")
        elif (irange is not None) and (sparse_init is not None):
            raise AssertionError("You should specify either irange or "
                                 "sparse_init when calling the constructor of "
                                 "ConvElemwise and not both.")

        assert nonlinearity is not None

        self.nonlin = nonlinearity
        self.__dict__.update(locals())
        assert monitor_style in ['classification',
                            'detection'], ("%s.monitor_style"
                            "should be either detection or classification"
                            % self.__class__.__name__)
        del self.self

    def initialize_transformer(self, rng):
        """
        This function initializes the transformer of the class. Re-running
        this function will reset the transformer.

        Parameters
        ----------
        rng : object
            random number generator object.
        """
        if self.irange is not None:
            assert self.sparse_init is None
            self.transformer = conv2d.make_random_conv2D(
                    irange=self.irange,
                    input_space=self.input_space,
                    output_space=self.detector_space,
                    kernel_shape=self.kernel_shape,
                    subsample=self.kernel_stride,
                    border_mode=self.border_mode,
                    rng=rng)
        elif self.sparse_init is not None:
            self.transformer = conv2d.make_sparse_random_conv2D(
                    num_nonzero=self.sparse_init,
                    input_space=self.input_space,
                    output_space=self.detector_space,
                    kernel_shape=self.kernel_shape,
                    subsample=self.kernel_stride,
                    border_mode=self.border_mode,
                    rng=rng)

    def initialize_output_space(self):
        """
        Initializes the output space of the ConvElemwise layer by taking
        pooling operator and the hyperparameters of the convolutional layer
        into consideration as well.
        """
        dummy_batch_size = self.mlp.batch_size

        if dummy_batch_size is None:
            dummy_batch_size = 2
        dummy_detector =\
                sharedX(self.detector_space.get_origin_batch(dummy_batch_size))

        if self.pool_type is not None:
            assert self.pool_type in ['max', 'mean']
            if self.pool_type == 'max':
                dummy_p = max_pool(bc01=dummy_detector,
                                   pool_shape=self.pool_shape,
                                   pool_stride=self.pool_stride,
                                   image_shape=self.detector_space.shape)
            elif self.pool_type == 'mean':
                dummy_p = mean_pool(bc01=dummy_detector,
                                    pool_shape=self.pool_shape,
                                    pool_stride=self.pool_stride,
                                    image_shape=self.detector_space.shape)
            dummy_p = dummy_p.eval()
            self.output_space = Conv2DSpace(shape=[dummy_p.shape[2],
                                                   dummy_p.shape[3]],
                                            num_channels=
                                                self.output_channels,
                                            axes=('b', 'c', 0, 1))
        else:
            dummy_detector = dummy_detector.eval()
            self.output_space = Conv2DSpace(shape=[dummy_detector.shape[2],
                                            dummy_detector.shape[3]],
                                            num_channels=self.output_channels,
                                            axes=('b', 'c', 0, 1))

        logger.info('Output space: {0}'.format(self.output_space.shape))

    @wraps(Layer.set_input_space)
    def set_input_space(self, space):
        """ Note: this function will reset the parameters! """

        self.input_space = space

        if not isinstance(space, Conv2DSpace):
            raise BadInputSpaceError(self.__class__.__name__ +
                                     ".set_input_space "
                                     "expected a Conv2DSpace, got " +
                                     str(space) + " of type " +
                                     str(type(space)))

        rng = self.mlp.rng

        if self.border_mode == 'valid':
            output_shape = [(self.input_space.shape[0] - self.kernel_shape[0])
                            / self.kernel_stride[0] + 1,
                            (self.input_space.shape[1] - self.kernel_shape[1])
                            / self.kernel_stride[1] + 1]
        elif self.border_mode == 'full':
            output_shape = [(self.input_space.shape[0] + self.kernel_shape[0])
                            / self.kernel_stride[0] - 1,
                            (self.input_space.shape[1] + self.kernel_shape[1])
                            / self.kernel_stride_stride[1] - 1]

        self.detector_space = Conv2DSpace(shape=output_shape,
                                          num_channels=self.output_channels,
                                          axes=('b', 'c', 0, 1))

        self.initialize_transformer(rng)

        W, = self.transformer.get_params()
        W.name = self.layer_name + '_W'

        if self.tied_b:
            self.b = sharedX(np.zeros((self.detector_space.num_channels)) +
                             self.init_bias)
        else:
            self.b = sharedX(self.detector_space.get_origin() + self.init_bias)

        self.b.name = self.layer_name + '_b'

        logger.info('Input shape: {0}'.format(self.input_space.shape))
        logger.info('Detector space: {0}'.format(self.detector_space.shape))

        self.initialize_output_space()


    @wraps(Layer.censor_updates)
    def censor_updates(self, updates):
        if self.max_kernel_norm is not None:
            W, = self.transformer.get_params()
            if W in updates:
                updated_W = updates[W]
                row_norms = T.sqrt(T.sum(T.sqr(updated_W), axis=(1, 2, 3)))
                desired_norms = T.clip(row_norms, 0, self.max_kernel_norm)
                updates[W] = updated_W * (desired_norms /
                        (1e-7 + row_norms)).dimshuffle(0, 'x', 'x', 'x')

    @wraps(Layer.get_params)
    def get_params(self):
        assert self.b.name is not None
        W, = self.transformer.get_params()
        assert W.name is not None
        rval = self.transformer.get_params()
        assert not isinstance(rval, set)
        rval = list(rval)
        assert self.b not in rval
        rval.append(self.b)
        return rval

    @wraps(Layer.get_weight_decay)
    def get_weight_decay(self, coeff):

        if isinstance(coeff, str):
            coeff = float(coeff)
        assert isinstance(coeff, float) or hasattr(coeff, 'dtype')
        W, = self.transformer.get_params()
        return coeff * T.sqr(W).sum()

    @wraps(Layer.get_l1_weight_decay)
    def get_l1_weight_decay(self, coeff):

        if isinstance(coeff, str):
            coeff = float(coeff)
        assert isinstance(coeff, float) or hasattr(coeff, 'dtype')
        W, = self.transformer.get_params()
        return coeff * abs(W).sum()

    @wraps(Layer.set_weights)
    def set_weights(self, weights):

        W, = self.transformer.get_params()
        W.set_value(weights)

    @wraps(Layer.set_biases)
    def set_biases(self, biases):

        self.b.set_value(biases)

    @wraps(Layer.get_biases)
    def get_biases(self):

        return self.b.get_value()

    @wraps(Layer.get_weights_format)
    def get_weights_format(self):

        return ('v', 'h')

    @wraps(Layer.get_lr_scalers)
    def get_lr_scalers(self):
        if not hasattr(self, 'W_lr_scale'):
            self.W_lr_scale = None

        if not hasattr(self, 'b_lr_scale'):
            self.b_lr_scale = None

        rval = OrderedDict()

        if self.W_lr_scale is not None:
            W, = self.transformer.get_params()
            rval[W] = self.W_lr_scale

        if self.b_lr_scale is not None:
            rval[self.b] = self.b_lr_scale

        return rval

    @wraps(Layer.get_weights_topo)
    def get_weights_topo(self):

        outp, inp, rows, cols = range(4)
        raw = self.transformer._filters.get_value()

        return np.transpose(raw, (outp, rows, cols, inp))

    def get_monitoring_channels_from_state(self, state, target=None):

        rval = super(ConvElemwise,
                     self).get_monitoring_channels_from_state(state, target)

        if target is not None:
            cst = self.cost
            rval = self.nonlin.get_monitoring_channels_from_state(state,
                                                                  target,
                                                                  rval=rval,
                                                                  cost_fn=cst)
        return rval

    @wraps(Layer.get_monitoring_channels)
    def get_monitoring_channels(self):
        warnings.warn("Layer.get_monitoring_channels is deprecated. " + \
                    "Use get_layer_monitoring_channels instead. " + \
                    "Layer.get_monitoring_channels will be removed " + \
                    "on or after september 24th 2014", stacklevel=2)

        W, = self.transformer.get_params()

        assert W.ndim == 4

        sq_W = T.sqr(W)

        row_norms = T.sqrt(sq_W.sum(axis=(1, 2, 3)))

        return OrderedDict([('kernel_norms_min',  row_norms.min()),
                            ('kernel_norms_mean', row_norms.mean()),
                            ('kernel_norms_max',  row_norms.max()), ])

    @wraps(Layer.get_layer_monitoring_channels)
    def get_layer_monitoring_channels(self, state_below=None,
                                    state=None, targets=None):

        W, = self.transformer.get_params()

        assert W.ndim == 4

        sq_W = T.sqr(W)

        row_norms = T.sqrt(sq_W.sum(axis=(1, 2, 3)))

        return OrderedDict([
                           ('kernel_norms_min', row_norms.min()),
                           ('kernel_norms_mean', row_norms.mean()),
                           ('kernel_norms_max', row_norms.max()),
                           ])

    @wraps(Layer.fprop)
    def fprop(self, state_below):

        self.input_space.validate(state_below)

        z = self.transformer.lmul(state_below)
        if not hasattr(self, 'tied_b'):
            self.tied_b = False

        if self.tied_b:
            b = self.b.dimshuffle('x', 0, 'x', 'x')
        else:
            b = self.b.dimshuffle('x', 0, 1, 2)

        z = z + b
        d = self.nonlin.apply(z)

        if self.layer_name is not None:
            d.name = self.layer_name + '_z'
            self.detector_space.validate(d)

        if self.pool_type is not None:
            if not hasattr(self, 'detector_normalization'):
                self.detector_normalization = None

            if self.detector_normalization:
                d = self.detector_normalization(d)

            assert self.pool_type in ['max', 'mean'], ("pool_type should be"
                                                      "either max or mean"
                                                      "pooling.")

            if self.pool_type == 'max':
                p = max_pool(bc01=z, pool_shape=self.pool_shape,
                        pool_stride=self.pool_stride,
                        image_shape=self.detector_space.shape)
            elif self.pool_type == 'mean':
                p = mean_pool(bc01=z, pool_shape=self.pool_shape,
                        pool_stride=self.pool_stride,
                        image_shape=self.detector_space.shape)

            self.output_space.validate(p)
        else:
            p = d

        if not hasattr(self, 'output_normalization'):
           self.output_normalization = None

        if self.output_normalization:
           p = self.output_normalization(p)

        return p

    def cost(self, Y, Y_hat):
        """
        Cost mean across units, mean across batch of KL divergence
        KL(P || Q) where P is defined by Y and Q is defined by Y_hat
        KL(P || Q) = p log p - p log q + (1-p) log (1-p) - (1-p) log (1-q)
        """
        assert self.nonlin.non_lin_name == "sigmoid", ("ConvElemwise "
                                                       "supports "
                                                       "cost function "
                                                       "for only "
                                                       "sigmoid layer "
                                                       "for now.")
        batch_axis = self.output_space.get_batch_axis()
        ave_total = kl(Y=Y, Y_hat=Y_hat, batch_axis=batch_axis)
        ave = ave_total.mean()
        return ave


class ConvRectifiedLinear(ConvElemwise):
    """
    A convolutional rectified linear layer, based on theano's B01C
    formatted convolution.

    Parameters
    ----------
    output_channels : int
        The number of output channels the layer should have.
    kernel_shape : tuple
        The shape of the convolution kernel.
    pool_shape : tuple
        The shape of the spatial max pooling. A two-tuple of ints.
    pool_stride : tuple
        The stride of the spatial max pooling. Also must be square.
    layer_name : str
        A name for this layer that will be prepended to monitoring channels
        related to this layer.
    irange : float
        if specified, initializes each weight randomly in
        U(-irange, irange)
    border_mode : str
        A string indicating the size of the output:

        - "full" : The output is the full discrete linear convolution of the
            inputs.
        - "valid" : The output consists only of those elements that do not
            rely on the zero-padding. (Default)

    include_prob : float
        probability of including a weight element in the set of weights
        initialized to U(-irange, irange). If not included it is initialized
        to 0.
    init_bias : float
        All biases are initialized to this number
    W_lr_scale : float
        The learning rate on the weights for this layer is multiplied by this
        scaling factor
    b_lr_scale : float
        The learning rate on the biases for this layer is multiplied by this
        scaling factor
    left_slope : float
        The slope of the left half of the activation function
    max_kernel_norm : float
        If specifed, each kernel is constrained to have at most this norm.
    pool_type :
        The type of the pooling operation performed the the convolution.
        Default pooling type is max-pooling.
    tied_b : bool
        If true, all biases in the same channel are constrained to be the
        same as each other. Otherwise, each bias at each location is
        learned independently.
    detector_normalization : callable
        See `output_normalization`
    output_normalization : callable
        if specified, should be a callable object. the state of the
        network is optionally replaced with normalization(state) at each
        of the 3 points in processing:

        - detector: the rectifier units can be normalized prior to the
            spatial pooling
        - output: the output of the layer, after spatial pooling, can
            be normalized as well

    kernel_stride : tuple
        The stride of the convolution kernel. A two-tuple of ints.
    """
    def __init__(self,
                 output_channels,
                 kernel_shape,
                 pool_shape,
                 pool_stride,
                 layer_name,
                 irange=None,
                 border_mode='valid',
                 sparse_init=None,
                 include_prob=1.0,
                 init_bias=0.,
                 W_lr_scale=None,
                 b_lr_scale=None,
                 left_slope=0.0,
                 max_kernel_norm=None,
                 pool_type='max',
                 tied_b=False,
                 detector_normalization=None,
                 output_normalization=None,
                 kernel_stride=(1, 1),
                 monitor_style="classification"):

        nonlinearity = RectifierConvNonlinearity(left_slope)

        if (irange is None) and (sparse_init is None):
            raise AssertionError("You should specify either irange or "
                                 "sparse_init when calling the constructor of "
                                 "ConvRectifiedLinear.")
        elif (irange is not None) and (sparse_init is not None):
            raise AssertionError("You should specify either irange or "
                                 "sparse_init when calling the constructor of "
                                 "ConvRectifiedLinear and not both.")
        #Alias the variables for pep8
        mkn = max_kernel_norm
        dn = detector_normalization
        on = output_normalization

        super(ConvRectifiedLinear, self).__init__(output_channels,
                                                  kernel_shape,
                                                  layer_name,
                                                  nonlinearity,
                                                  irange=irange,
                                                  border_mode=border_mode,
                                                  sparse_init=sparse_init,
                                                  include_prob=include_prob,
                                                  init_bias=init_bias,
                                                  W_lr_scale=W_lr_scale,
                                                  b_lr_scale=b_lr_scale,
                                                  pool_shape=pool_shape,
                                                  pool_stride=pool_stride,
                                                  max_kernel_norm=mkn,
                                                  pool_type=pool_type,
                                                  tied_b=tied_b,
                                                  detector_normalization=dn,
                                                  output_normalization=on,
                                                  kernel_stride=kernel_stride,
                                                  monitor_style=monitor_style)


def max_pool(bc01, pool_shape, pool_stride, image_shape):
    """
    Theano's max pooling op only supports pool_stride = pool_shape
    so here we have a graph that does max pooling with strides

    Parameters
    ----------
    bc01 : theano tensor
        minibatch in format (batch size, channels, rows, cols)
    pool_shape : tuple
        shape of the pool region (rows, cols)
    pool_stride : tuple
        strides between pooling regions (row stride, col stride)
    image_shape : tuple
        avoid doing some of the arithmetic in theano

    Returns
    -------
    pooled : theano tensor
        The output of pooling applied to `bc01`

    See Also
    --------
    max_pool_c01b : Same functionality but with ('c', 0, 1, 'b') axes
    sandbox.cuda_convnet.pool.max_pool_c01b : Same functionality as
        `max_pool_c01b` but GPU-only and considerably faster.
    mean_pool : Mean pooling instead of max pooling
    """
    mx = None
    r, c = image_shape
    pr, pc = pool_shape
    rs, cs = pool_stride

    assert pr <= r
    assert pc <= c

    # Compute index in pooled space of last needed pool
    # (needed = each input pixel must appear in at least one pool)
    def last_pool(im_shp, p_shp, p_strd):
        rval = int(np.ceil(float(im_shp - p_shp) / p_strd))
        assert p_strd * rval + p_shp >= im_shp
        assert p_strd * (rval - 1) + p_shp < im_shp
        return rval
    # Compute starting row of the last pool
    last_pool_r = last_pool(image_shape[0],
                            pool_shape[0],
                            pool_stride[0]) * pool_stride[0]
    # Compute number of rows needed in image for all indexes to work out
    required_r = last_pool_r + pr

    last_pool_c = last_pool(image_shape[1],
                            pool_shape[1],
                            pool_stride[1]) * pool_stride[1]
    required_c = last_pool_c + pc

    for bc01v in get_debug_values(bc01):
        assert not np.any(np.isinf(bc01v))
        assert bc01v.shape[2] == image_shape[0]
        assert bc01v.shape[3] == image_shape[1]

    wide_infinity = T.alloc(T.constant(-np.inf, dtype=config.floatX),
                            bc01.shape[0],
                            bc01.shape[1],
                            required_r,
                            required_c)

    name = bc01.name
    if name is None:
        name = 'anon_bc01'

    bc01 = T.set_subtensor(wide_infinity[:, :, 0:r, 0:c], bc01)
    bc01.name = 'infinite_padded_' + name

    for row_within_pool in xrange(pool_shape[0]):
        row_stop = last_pool_r + row_within_pool + 1
        for col_within_pool in xrange(pool_shape[1]):
            col_stop = last_pool_c + col_within_pool + 1
            cur = bc01[:,
                       :,
                       row_within_pool:row_stop:rs,
                       col_within_pool:col_stop:cs]
            cur.name = ('max_pool_cur_' + bc01.name + '_' +
                        str(row_within_pool) + '_' + str(col_within_pool))
            if mx is None:
                mx = cur
            else:
                mx = T.maximum(mx, cur)
                mx.name = ('max_pool_mx_' + bc01.name + '_' +
                           str(row_within_pool) + '_' + str(col_within_pool))

    mx.name = 'max_pool('+name+')'

    for mxv in get_debug_values(mx):
        assert not np.any(np.isnan(mxv))
        assert not np.any(np.isinf(mxv))

    return mx


def max_pool_c01b(c01b, pool_shape, pool_stride, image_shape):
    """
    Theano's max pooling op only supports pool_stride = pool_shape
    so here we have a graph that does max pooling with strides

    Parameters
    ----------
    c01b : theano tensor
        minibatch in format (channels, rows, cols, batch size)
    pool_shape : tuple
        shape of the pool region (rows, cols)
    pool_stride : tuple
        strides between pooling regions (row stride, col stride)
    image_shape : tuple
        avoid doing some of the arithmetic in theano

    Returns
    -------
    pooled : theano tensor
        The output of pooling applied to `c01b`

    See Also
    --------
    sandbox.cuda_convnet.pool.max_pool_c01b : Same functionality but GPU-only
        and considerably faster.
    max_pool : Same functionality but with ('b', 0, 1, 'c') axes
    """
    mx = None
    r, c = image_shape
    pr, pc = pool_shape
    rs, cs = pool_stride
    assert pr > 0
    assert pc > 0
    assert pr <= r
    assert pc <= c

    # Compute index in pooled space of last needed pool
    # (needed = each input pixel must appear in at least one pool)
    def last_pool(im_shp, p_shp, p_strd):
        rval = int(np.ceil(float(im_shp - p_shp) / p_strd))
        assert p_strd * rval + p_shp >= im_shp
        assert p_strd * (rval - 1) + p_shp < im_shp
        return rval
    # Compute starting row of the last pool
    last_pool_r = last_pool(image_shape[0],
                            pool_shape[0],
                            pool_stride[0]) * pool_stride[0]
    # Compute number of rows needed in image for all indexes to work out
    required_r = last_pool_r + pr

    last_pool_c = last_pool(image_shape[1],
                            pool_shape[1],
                            pool_stride[1]) * pool_stride[1]
    required_c = last_pool_c + pc

    for c01bv in get_debug_values(c01b):
        assert not np.any(np.isinf(c01bv))
        assert c01bv.shape[1] == r
        assert c01bv.shape[2] == c

    wide_infinity = T.alloc(-np.inf,
                            c01b.shape[0],
                            required_r,
                            required_c,
                            c01b.shape[3])

    name = c01b.name
    if name is None:
        name = 'anon_bc01'
    c01b = T.set_subtensor(wide_infinity[:, 0:r, 0:c, :], c01b)
    c01b.name = 'infinite_padded_' + name

    for row_within_pool in xrange(pool_shape[0]):
        row_stop = last_pool_r + row_within_pool + 1
        for col_within_pool in xrange(pool_shape[1]):
            col_stop = last_pool_c + col_within_pool + 1
            cur = c01b[:,
                       row_within_pool:row_stop:rs,
                       col_within_pool:col_stop:cs,
                       :]
            cur.name = ('max_pool_cur_' + c01b.name + '_' +
                        str(row_within_pool) + '_' + str(col_within_pool))
            if mx is None:
                mx = cur
            else:
                mx = T.maximum(mx, cur)
                mx.name = ('max_pool_mx_' + c01b.name + '_' +
                           str(row_within_pool)+'_'+str(col_within_pool))

    mx.name = 'max_pool('+name+')'

    for mxv in get_debug_values(mx):
        assert not np.any(np.isnan(mxv))
        assert not np.any(np.isinf(mxv))

    return mx


def mean_pool(bc01, pool_shape, pool_stride, image_shape):
    """
    Does mean pooling (aka average pooling) via a Theano graph.

    Parameters
    ----------
    bc01 : theano tensor
        minibatch in format (batch size, channels, rows, cols)
    pool_shape : tuple
        shape of the pool region (rows, cols)
    pool_stride : tuple
        strides between pooling regions (row stride, col stride)
    image_shape : tuple
        avoid doing some of the arithmetic in theano

    Returns
    -------
    pooled : theano tensor
        The output of pooling applied to `bc01`

    See Also
    --------
    max_pool : Same thing but with max pooling
    """
    mx = None
    r, c = image_shape
    pr, pc = pool_shape
    rs, cs = pool_stride

    # Compute index in pooled space of last needed pool
    # (needed = each input pixel must appear in at least one pool)
    def last_pool(im_shp, p_shp, p_strd):
        rval = int(np.ceil(float(im_shp - p_shp) / p_strd))
        assert p_strd * rval + p_shp >= im_shp
        assert p_strd * (rval - 1) + p_shp < im_shp
        return rval
    # Compute starting row of the last pool
    last_pool_r = last_pool(image_shape[0],
                            pool_shape[0],
                            pool_stride[0]) * pool_stride[0]
    # Compute number of rows needed in image for all indexes to work out
    required_r = last_pool_r + pr

    last_pool_c = last_pool(image_shape[1],
                            pool_shape[1],
                            pool_stride[1]) * pool_stride[1]
    required_c = last_pool_c + pc

    for bc01v in get_debug_values(bc01):
        assert not np.any(np.isinf(bc01v))
        assert bc01v.shape[2] == image_shape[0]
        assert bc01v.shape[3] == image_shape[1]

    wide_infinity = T.alloc(-np.inf,
                            bc01.shape[0],
                            bc01.shape[1],
                            required_r,
                            required_c)

    name = bc01.name
    if name is None:
        name = 'anon_bc01'
    bc01 = T.set_subtensor(wide_infinity[:, :, 0:r, 0:c], bc01)
    bc01.name = 'infinite_padded_' + name

    # Create a 'mask' used to keep count of the number of elements summed for
    # each position
    wide_infinity_count = T.alloc(0, bc01.shape[0], bc01.shape[1], required_r,
                                  required_c)
    bc01_count = T.set_subtensor(wide_infinity_count[:, :, 0:r, 0:c], 1)

    for row_within_pool in xrange(pool_shape[0]):
        row_stop = last_pool_r + row_within_pool + 1
        for col_within_pool in xrange(pool_shape[1]):
            col_stop = last_pool_c + col_within_pool + 1
            cur = bc01[:,
                       :,
                       row_within_pool:row_stop:rs,
                       col_within_pool:col_stop:cs]
            cur.name = ('mean_pool_cur_' + bc01.name + '_' +
                        str(row_within_pool) + '_' + str(col_within_pool))
            cur_count = bc01_count[:,
                                   :,
                                   row_within_pool:row_stop:rs,
                                   col_within_pool:col_stop:cs]
            if mx is None:
                mx = cur
                count = cur_count
            else:
                mx = mx + cur
                count = count + cur_count
                mx.name = ('mean_pool_mx_' + bc01.name + '_' +
                           str(row_within_pool) + '_' + str(col_within_pool))

    mx /= count
    mx.name = 'mean_pool('+name+')'

    for mxv in get_debug_values(mx):
        assert not np.any(np.isnan(mxv))
        assert not np.any(np.isinf(mxv))

    return mx


@wraps(_WD)
def WeightDecay(*args, **kwargs):
    warnings.warn("pylearn2.models.mlp.WeightDecay has moved to "
                  "pylearn2.costs.mlp.WeightDecay")
    return _WD(*args, **kwargs)


@wraps(_L1WD)
def L1WeightDecay(*args, **kwargs):
    warnings.warn("pylearn2.models.mlp.L1WeightDecay has moved to "
                  "pylearn2.costs.mlp.WeightDecay")
    return _L1WD(*args, **kwargs)


class LinearGaussian(Linear):
    """
    A Linear layer augmented with a precision vector, for modeling
    conditionally Gaussian data.

    Specifically, given an input x, this layer models the distrbution over
    the output as

    y ~ p(y | x) = N(y | Wx + b, beta^-1)

    i.e., y is conditionally Gaussian with mean Wx + b and variance
    beta^-1.

    beta is a diagonal precision matrix so beta^-1 is a diagonal covariance
    matrix.

    Internally, beta is stored as the vector of diagonal values on this
    matrix.

    Since the output covariance is not a function of the input, this does
    not provide an example-specific estimate of the error in the mean.
    However, the vector-valued beta does mean that maximizing log p(y | x)
    will reweight the mean squared error so that variables that can be
    estimated easier will receive a higher penalty. This is one way of
    adapting the model better to heterogenous data.

    Parameters
    ----------
    init_beta : float or ndarray
        Any value > 0 that can be broadcasted to a vector of shape (dim, ).
        The elements of beta are initialized to this value.
        A good value is often the precision (inverse variance) of the target
        variables in the training set, as provided by the
        `beta_from_targets` function. This is the optimal beta for a dummy
        model that just predicts the mean target value from the training set.
    min_beta : float
        The elements of beta are constrained to be >= this value.
        This value must be > 0., otherwise the output conditional is not
        constrained to be a valid probability distribution.
        A good value is often the precision (inverse variance) of the target
        variables in the training set, as provided by the
        `beta_from_targets` function. This is the optimal beta for a dummy
        model that just predicts the mean target value from the training set.
        A trained model should always be able to obtain at least this much
        precision, at least on the training set.
    max_beta : float
        The elements of beta are constrained to be <= this value.
        We impose this constraint because for problems
        where the training set values can be predicted
        exactly, beta can grow without bound, which also makes the
        gradients grow without bound, resulting in numerical problems.
    kwargs : dict
        Arguments to the `Linear` superclass.
    """

    def __init__(self, init_beta, min_beta, max_beta, beta_lr_scale, **kwargs):
        super(LinearGaussian, self).__init__(**kwargs)
        self.__dict__.update(locals())
        del self.self
        del self.kwargs

    @wraps(Layer.set_input_space)
    def set_input_space(self, space):

        super(LinearGaussian, self).set_input_space(space)
        assert isinstance(self.output_space, VectorSpace)
        self.beta = sharedX(self.output_space.get_origin() + self.init_beta,
                            'beta')

    @wraps(Linear.get_monitoring_channels)
    def get_monitoring_channels(self):
        warnings.warn("Layer.get_monitoring_channels is " + \
                    "deprecated. Use get_layer_monitoring_channels " + \
                    "instead. Layer.get_monitoring_channels " + \
                    "will be removed on or after september 24th 2014",
                    stacklevel=2)

        rval = super(LinearGaussian, self).get_monitoring_channels()
        assert isinstance(rval, OrderedDict)
        rval['beta_min'] = self.beta.min()
        rval['beta_mean'] = self.beta.mean()
        rval['beta_max'] = self.beta.max()
        return rval

    @wraps(Linear.get_monitoring_channels_from_state)
    def get_monitoring_channels_from_state(self, state, target=None):
        warnings.warn("Layer.get_monitoring_channels_from_state is " + \
                    "deprecated. Use get_layer_monitoring_channels " + \
                    "instead. Layer.get_monitoring_channels_from_state " + \
                    "will be removed on or after september 24th 2014",
                    stacklevel=2)

        rval = super(LinearGaussian, self).get_monitoring_channels()
        assert isinstance(rval, OrderedDict)
        rval['beta_min'] = self.beta.min()
        rval['beta_mean'] = self.beta.mean()
        rval['beta_max'] = self.beta.max()

        if target:
            rval['mse'] = T.sqr(state - target).mean()
        return rval

    @wraps(Layer.get_layer_monitoring_channels)
    def get_layer_monitoring_channels(self, state_below=None,
                                    state=None, targets=None):

        rval = super(LinearGaussian,
                self).get_layer_monitoring_channels(state_below, \
                                                    state, \
                                                    targets)
        assert isinstance(rval, OrderedDict)
        rval['beta_min'] = self.beta.min()
        rval['beta_mean'] = self.beta.mean()
        rval['beta_max'] = self.beta.max()

        if targets:
            rval['mse'] = T.sqr(state - targets).mean()
        return rval

    @wraps(Linear.cost)
    def cost(self, Y, Y_hat):
        return (0.5 * T.dot(T.sqr(Y-Y_hat), self.beta).mean() -
                0.5 * T.log(self.beta).sum())

    @wraps(Layer.censor_updates)
    def censor_updates(self, updates):

        super(LinearGaussian, self).censor_updates(updates)

        if self.beta in updates:
            updates[self.beta] = T.clip(updates[self.beta],
                                        self.min_beta,
                                        self.max_beta)

    @wraps(Layer.get_lr_scalers)
    def get_lr_scalers(self):

        rval = super(LinearGaussian, self).get_lr_scalers()
        if self.beta_lr_scale is not None:
            rval[self.beta] = self.beta_lr_scale
        return rval

    @wraps(Layer.get_params)
    def get_params(self):

        return super(LinearGaussian, self).get_params() + [self.beta]


def beta_from_design(design, min_var=1e-6, max_var=1e6):
    """
    Returns the marginal precision of a design matrix.

    Parameters
    ----------
    design : ndarray
        A numpy ndarray containing a design matrix
    min_var : float
    max_var : float
        All variances are constrained to lie in the range [min_var, max_var]
        to avoid numerical issues like infinite precision.

    Returns
    -------
    beta : ndarray
        A 1D vector containing the marginal precision of each variable in the
        design matrix.
    """
    return 1. / np.clip(design.var(axis=0), min_var, max_var)


def beta_from_targets(dataset, **kwargs):
    """
    Returns the marginal precision of the targets in a dataset.

    Parameters
    ----------
    dataset : DenseDesignMatrix
        A DenseDesignMatrix with a targets field `y`
    kwargs : dict
        Extra arguments to `beta_from_design`

    Returns
    -------
    beta : ndarray
        A 1-D vector containing the marginal precision of the *targets* in
        `dataset`.
    """
    return beta_from_design(dataset.y, **kwargs)


def beta_from_features(dataset, **kwargs):
    """
    Returns the marginal precision of the features in a dataset.

    Parameters
    ----------
    dataset : DenseDesignMatrix
        The dataset to compute the precision on.
    kwargs : dict
        Passed through to `beta_from_design`

    Returns
    -------
    beta : ndarray
        Vector of precision values for each feature in `dataset`
    """
    return beta_from_design(dataset.X, **kwargs)


def mean_of_targets(dataset):
    """
    Returns the mean of the targets in a dataset.

    Parameters
    ----------
    dataset : DenseDesignMatrix

    Returns
    -------
    mn : ndarray
        A 1-D vector with entry i giving the mean of target i
    """
    return dataset.y.mean(axis=0)


class PretrainedLayer(Layer):
    """
    A layer whose weights are initialized, and optionally fixed,
    based on prior training.

    .. todo::

        WRITEME properly

    Parameters
    ----------
    layer_name : WRITEME
    layer_content : Model
        A Model that implements "upward_pass", such as an RBM or an
        Autoencoder
    freeze_params : bool, optional
        If True, regard layer_conent's parameters as fixed
        If False, they become parameters of this layer and can be
        fine-tuned to optimize the MLP's cost function.
    """

    def __init__(self, layer_name, layer_content, freeze_params=False):
        super(PretrainedLayer, self).__init__()
        self.__dict__.update(locals())
        del self.self

    @wraps(Layer.set_input_space)
    def set_input_space(self, space):

        assert self.get_input_space() == space

    @wraps(Layer.get_params)
    def get_params(self):

        if self.freeze_params:
            return []
        return self.layer_content.get_params()

    @wraps(Layer.get_input_space)
    def get_input_space(self):

        return self.layer_content.get_input_space()

    @wraps(Layer.get_output_space)
    def get_output_space(self):

        return self.layer_content.get_output_space()

    @wraps(Layer.get_monitoring_channels)
    def get_monitoring_channels(self):
        warnings.warn("Layer.get_monitoring_channels is " + \
                    "deprecated. Use get_layer_monitoring_channels " + \
                    "instead. Layer.get_monitoring_channels " + \
                    "will be removed on or after september 24th 2014",
                    stacklevel=2)

        return OrderedDict([])

    @wraps(Layer.get_layer_monitoring_channels)
    def get_layer_monitoring_channels(self, state_below=None,
                                    state=None, targets=None):
        return OrderedDict([])

    @wraps(Layer.fprop)
    def fprop(self, state_below):

        return self.layer_content.upward_pass(state_below)


class CompositeLayer(Layer):
    """
    A Layer that runs several simpler layers in parallel.

    .. todo::

        WRITEME properly

    Parameters
    ----------
    layer_name : WRITEME
    layers: a list or tuple of Layers.
    """

    def __init__(self, layer_name, layers):
        super(CompositeLayer, self).__init__()
        self.__dict__.update(locals())
        del self.self

    @wraps(Layer.set_input_space)
    def set_input_space(self, space):

        self.input_space = space

        for layer in self.layers:
            layer.set_input_space(space)

        self.output_space = CompositeSpace(tuple(layer.get_output_space()
                                                 for layer in self.layers))

    @wraps(Layer.get_params)
    def get_params(self):

        rval = []

        for layer in self.layers:
            rval = safe_union(layer.get_params(), rval)

        return rval

    @wraps(Layer.fprop)
    def fprop(self, state_below):

        return tuple(layer.fprop(state_below) for layer in self.layers)

    @wraps(Layer.cost)
    def cost(self, Y, Y_hat):

        return sum(layer.cost(Y_elem, Y_hat_elem)
                   for layer, Y_elem, Y_hat_elem in
                   safe_zip(self.layers, Y, Y_hat))

    @wraps(Layer.set_mlp)
    def set_mlp(self, mlp):

        super(CompositeLayer, self).set_mlp(mlp)
        for layer in self.layers:
            layer.set_mlp(mlp)


class FlattenerLayer(Layer):
    """
    A wrapper around a different layer that flattens
    the original layer's output.

    The cost works by unflattening the target and then
    calling the wrapped Layer's cost.

    This is mostly intended for use with CompositeLayer as the wrapped
    Layer, and is mostly useful as a workaround for theano not having
    a TupleVariable with which to represent a composite target.

    There are obvious memory, performance, and readability issues with doing
    this, so really it would be better for theano to support TupleTypes.

    See pylearn2.sandbox.tuple_var and the theano-dev e-mail thread
    "TupleType".

    Parameters
    ----------
    raw_layer : WRITEME
        WRITEME
    """

    def __init__(self, raw_layer):
        super(FlattenerLayer, self).__init__()
        self.__dict__.update(locals())
        del self.self
        self.layer_name = raw_layer.layer_name

    @wraps(Layer.set_input_space)
    def set_input_space(self, space):

        self.raw_layer.set_input_space(space)
        total_dim = self.raw_layer.get_output_space().get_total_dimension()
        self.output_space = VectorSpace(total_dim)

    @wraps(Layer.get_params)
    def get_params(self):
        return self.raw_layer.get_params()

    @wraps(Layer.fprop)
    def fprop(self, state_below):

        raw = self.raw_layer.fprop(state_below)

        return self.raw_layer.get_output_space().format_as(raw,
                                                           self.output_space)

    @wraps(Layer.cost)
    def cost(self, Y, Y_hat):

        raw_space = self.raw_layer.get_output_space()
        target_space = self.output_space
        raw_Y = target_space.format_as(Y, raw_space)

        if isinstance(raw_space, CompositeSpace):
            # Pick apart the Join that our fprop used to make Y_hat
            assert hasattr(Y_hat, 'owner')
            owner = Y_hat.owner
            assert owner is not None
            assert str(owner.op) == 'Join'
            # first input to join op is the axis
            raw_Y_hat = tuple(owner.inputs[1:])
        else:
            # To implement this generally, we'll need to give Spaces an
            # undo_format or something. You can't do it with format_as
            # in the opposite direction because Layer.cost needs to be
            # able to assume that Y_hat is the output of fprop
            raise NotImplementedError()
        raw_space.validate(raw_Y_hat)

        return self.raw_layer.cost(raw_Y, raw_Y_hat)

    @wraps(Layer.set_mlp)
    def set_mlp(self, mlp):

        super(FlattenerLayer, self).set_mlp(mlp)
        self.raw_layer.set_mlp(mlp)

    @wraps(Layer.get_weights)
    def get_weights(self):

        return self.raw_layer.get_weights()


class WindowLayer(Layer):
    """
    Layer used to select a window of an image input.
    The input of the layer must be Conv2DSpace.

    Parameters
    ----------
    layer_name : str
        A name for this layer.
    window : tuple
        A four-tuple of ints indicating respectively
        the top left x and y position, and
        the bottom right x and y position of the window.
    """

    def __init__(self, layer_name, window):
        super(WindowLayer, self).__init__()
        self.__dict__.update(locals())
        del self.self
        if window[0] < 0 or window[0] > window[2] or \
           window[1] < 0 or window[1] > window[3]:
            raise ValueError("WindowLayer: bad window parameter")

    @wraps(Layer.fprop)
    def fprop(self, state_below):
        extracts = [slice(None), slice(None), slice(None), slice(None)]
        extracts[self.rows] = slice(self.window[0], self.window[2] + 1)
        extracts[self.cols] = slice(self.window[1], self.window[3] + 1)
        extracts = tuple(extracts)

        return state_below[extracts]

    @wraps(Layer.set_input_space)
    def set_input_space(self, space):
        self.input_space = space

        if not isinstance(space, Conv2DSpace):
            raise TypeError("The input to a Window layer should be a "
                            "Conv2DSpace,  but layer " + self.layer_name +
                            " got " + str(type(self.input_space)))
        axes = space.axes
        self.rows = axes.index(0)
        self.cols = axes.index(1)

        nrows = space.shape[0]
        ncols = space.shape[1]

        if self.window[2] + 1 > nrows or self.window[3] + 1 > ncols:
            raise ValueError("WindowLayer: bad window shape. "
                             "Input is [" + str(nrows)  + ", " +
                             str(ncols) + "], "
                             "but layer " + self.layer_name + " has window "
                             + str(self.window))
        self.output_space = Conv2DSpace(
                                shape=[self.window[2] - self.window[0] + 1,
                                       self.window[3] - self.window[1] + 1],
                                num_channels=space.num_channels,
                                axes=axes
                                )

    @wraps(Layer.get_params)
    def get_params(self):
        return []

    @wraps(Layer.get_monitoring_channels)
    def get_monitoring_channels(self):
        return []


def generate_dropout_mask(mlp, default_include_prob=0.5,
                          input_include_probs=None, rng=(2013, 5, 17)):
    """
    Generate a dropout mask (as an integer) given inclusion
    probabilities.

    Parameters
    ----------
    mlp : object
        An MLP object.
    default_include_prob : float, optional
        The probability of including an input to a hidden
        layer, for layers not listed in `input_include_probs`.
        Default is 0.5.
    input_include_probs : dict, optional
        A dictionary  mapping layer names to probabilities
        of input inclusion for that layer. Default is `None`,
        in which `default_include_prob` is used for all
        layers.
    rng : RandomState object or seed, optional
        A `numpy.random.RandomState` object or a seed used to
        create one.

    Returns
    -------
    mask : int
        An integer indexing a dropout mask for the network,
        drawn with the appropriate probability given the
        inclusion probabilities.
    """
    if input_include_probs is None:
        input_include_probs = {}
    if not hasattr(rng, 'uniform'):
        rng = np.random.RandomState(rng)
    total_units = 0
    mask = 0
    for layer in mlp.layers:
        if layer.layer_name in input_include_probs:
            p = input_include_probs[layer.layer_name]
        else:
            p = default_include_prob
        for _ in xrange(layer.get_input_space().get_total_dimension()):
            mask |= int(rng.uniform() < p) << total_units
            total_units += 1
    return mask


def sampled_dropout_average(mlp, inputs, num_masks,
                            default_input_include_prob=0.5,
                            input_include_probs=None,
                            default_input_scale=2.,
                            input_scales=None,
                            rng=(2013, 05, 17),
                            per_example=False):
    """
    Take the geometric mean over a number of randomly sampled
    dropout masks for an MLP with softmax outputs.

    Parameters
    ----------
    mlp : object
        An MLP object.
    inputs : tensor_like
        A Theano variable representing a minibatch appropriate
        for fpropping through the MLP.
    num_masks : int
        The number of masks to sample.
    default_input_include_prob : float, optional
        The probability of including an input to a hidden
        layer, for layers not listed in `input_include_probs`.
        Default is 0.5.
    input_include_probs : dict, optional
        A dictionary  mapping layer names to probabilities
        of input inclusion for that layer. Default is `None`,
        in which `default_include_prob` is used for all
        layers.
    default_input_scale : float, optional
        The amount to scale input in dropped out layers.
    input_scales : dict, optional
        A dictionary  mapping layer names to constants by
        which to scale the input.
    rng : RandomState object or seed, optional
        A `numpy.random.RandomState` object or a seed used to
        create one.
    per_example : bool, optional
        If `True`, generate a different mask for every single
        test example, so you have `num_masks` per example
        instead of `num_mask` networks total. If `False`,
        `num_masks` masks are fixed in the graph.

    Returns
    -------
    geo_mean : tensor_like
        A symbolic graph for the geometric mean prediction of
        all the networks.
    """
    if input_include_probs is None:
        input_include_probs = {}

    if input_scales is None:
        input_scales = {}

    if not hasattr(rng, 'uniform'):
        rng = np.random.RandomState(rng)

    mlp._validate_layer_names(list(input_include_probs.keys()))
    mlp._validate_layer_names(list(input_scales.keys()))

    if per_example:
        outputs = [mlp.dropout_fprop(inputs, default_input_include_prob,
                                     input_include_probs,
                                     default_input_scale,
                                     input_scales)
                   for _ in xrange(num_masks)]

    else:
        masks = [generate_dropout_mask(mlp, default_input_include_prob,
                                       input_include_probs, rng)
                 for _ in xrange(num_masks)]

        outputs = [mlp.masked_fprop(inputs, mask, None,
                                    default_input_scale, input_scales)
                   for mask in masks]

    return geometric_mean_prediction(outputs)


def exhaustive_dropout_average(mlp, inputs, masked_input_layers=None,
                               default_input_scale=2., input_scales=None):
    """
    Take the geometric mean over all dropout masks of an
    MLP with softmax outputs.

    Parameters
    ----------
    mlp : object
        An MLP object.
    inputs : tensor_like
        A Theano variable representing a minibatch appropriate
        for fpropping through the MLP.
    masked_input_layers : list, optional
        A list of layer names whose input should be masked.
        Default is all layers (including the first hidden
        layer, i.e. mask the input).
    default_input_scale : float, optional
        The amount to scale input in dropped out layers.
    input_scales : dict, optional
        A dictionary  mapping layer names to constants by
        which to scale the input.

    Returns
    -------
    geo_mean : tensor_like
        A symbolic graph for the geometric mean prediction
        of all exponentially many masked subnetworks.

    Notes
    -----
    This is obviously exponential in the size of the network,
    don't do this except for tiny toy networks.
    """
    if masked_input_layers is None:
        masked_input_layers = mlp.layer_names
    mlp._validate_layer_names(masked_input_layers)

    if input_scales is None:
        input_scales = {}
    mlp._validate_layer_names(input_scales.keys())

    if any(key not in masked_input_layers for key in input_scales):
        not_in = [key for key in input_scales
                  if key not in mlp.layer_names]
        raise ValueError(", ".join(not_in) + " in input_scales"
                         " but not masked")

    num_inputs = mlp.get_total_input_dimension(masked_input_layers)
    outputs = [mlp.masked_fprop(inputs, mask, masked_input_layers,
                                default_input_scale, input_scales)
               for mask in xrange(2 ** num_inputs)]
    return geometric_mean_prediction(outputs)


def geometric_mean_prediction(forward_props):
    """
    Take the geometric mean over all dropout masks of an
    MLP with softmax outputs.

    Parameters
    ----------
    forward_props : list
        A list of Theano graphs corresponding to forward
        propagations through the network with different
        dropout masks.

    Returns
    -------
    geo_mean : tensor_like
        A symbolic graph for the geometric mean prediction
        of all exponentially many masked subnetworks.

    Notes
    -----
    This is obviously exponential in the size of the network,
    don't do this except for tiny toy networks.
    """
    presoftmax = []
    for out in forward_props:
        assert isinstance(out.owner.op, T.nnet.Softmax)
        assert len(out.owner.inputs) == 1
        presoftmax.append(out.owner.inputs[0])
    average = reduce(lambda x, y: x + y, presoftmax) / float(len(presoftmax))
    return T.nnet.softmax(average)


class BadInputSpaceError(TypeError):
    """
    An error raised by an MLP layer when set_input_space is given an
    object that is not one of the Spaces that layer supports.
    """<|MERGE_RESOLUTION|>--- conflicted
+++ resolved
@@ -382,26 +382,13 @@
         If not specified then must be a positive integer. Mostly useful if
         one of your layers involves a Theano op like convolution that
         requires a hard-coded batch size.
-<<<<<<< HEAD
-    input_space : Space object, optional
-        A Space specifying the kind of input the MLP accepts. If None,
-        input space is specified by nvis.
-    nvis : int, optional
-        Number of "visible units" (input units). Equivalent to specifying
-        `input_space=VectorSpace(dim=nvis)`.
-    seed : WRITEME
-=======
     nvis : int, optional
         Number of "visible units" (input units). Equivalent to specifying
         `input_space=VectorSpace(dim=nvis)`. Should be None if the MLP is
         not part of another MLP.
     input_space : Space object, optional
         A Space specifying the kind of input the MLP accepts. If None,
-        input space is specified by nvis. Should be None if the MLP is
-        not part of another MLP.
-    layer_name : name of the MLP layer. Should be None if the MLP is
-        not part of another MLP.
->>>>>>> e08276f8
+        input space is specified by nvis.
     """
 
     def __init__(self, layers, batch_size=None, input_space=None,
@@ -1033,9 +1020,7 @@
     def apply_dropout(self, state, include_prob, scale, theano_rng,
                       input_space, mask_value=0, per_example=True):
         """
-        .. todo::
-
-            WRITEME
+        WRITEME
 
         Parameters
         ----------
@@ -1155,7 +1140,6 @@
     max_col_norm : WRITEME
     init_bias_target_marginals : WRITEME
     """
-
     def __init__(self, n_classes, layer_name, irange=None,
                  istdev=None,
                  sparse_init=None, W_lr_scale=None,
@@ -1544,9 +1528,9 @@
     irange : WRITEME
     sparse_init : WRITEME
     sparse_stdev : WRITEME
-    include_prob : float, optional
-        Probability of including a weight element in the set of weights
-        initialized to U(-irange, irange). If not included it is
+    include_prob : float
+        Probability of including a weight element in the set of weights \
+        initialized to U(-irange, irange). If not included it is \
         initialized to 0.
     init_bias : WRITEME
     W_lr_scale : WRITEME
@@ -1978,11 +1962,11 @@
     istdev : WRITEME
     sparse_init : WRITEME
     sparse_stdev : WRITEME
-    include_prob : float, optional
+    include_prob : float
         Probability of including a weight element in the set of weights \
         initialized to U(-irange, irange). If not included it is \
-        initialized to 1.
-    init_bias : float or ndarray, optional
+        initialized to 0.
+    init_bias : float or ndarray
         Anything that can be broadcasted to a numpy vector.
         Provides the initial value of the biases of the model.
         When using this class as an output layer (specifically the Linear
@@ -1993,9 +1977,9 @@
         all the targets in the training set, so the model is initialized
         to a dummy model that predicts the expected value of each output
         variable.
-    W_lr_scale : float, optional
+    W_lr_scale : float
         Multiply the learning rate on the weights by this constant.
-    b_lr_scale : float, optional
+    b_lr_scale : float
         Multiply the learning rate on the biases by this constant.
     mask_weights : ndarray, optional
         If provided, the weights will be multiplied by this mask after each
@@ -2005,7 +1989,7 @@
     min_col_norm : WRITEME
     softmax_columns : DEPRECATED
     copy_input : REMOVED
-    use_abs_loss : bool, optional
+    use_abs_loss : bool
         If True, the cost function will be mean absolute error rather
         than mean squared error.
         You can think of mean squared error as fitting a Gaussian
@@ -2014,7 +1998,7 @@
         You can think of mean absolute error as fitting a Laplace
         distribution with variance 1, or as learning to predict the
         median of the data.
-    use_bias : bool, optional
+    use_bias : bool
         If False, does not add the bias term to the output.
     """
 
@@ -2484,11 +2468,11 @@
 
     Parameters
     ----------
-    monitor_style : string
+    monitor_style: string
         Values can be either 'detection' or 'classification'.
         'detection' is the default.
 
-          - 'detection' : get_monitor_from_state makes no assumptions about
+        - 'detection' : get_monitor_from_state makes no assumptions about
             target, reports info about how good model is at
             detecting positive bits.
             This will monitor precision, recall, and F1 score
@@ -2498,12 +2482,10 @@
             dataset fits in one minibatch, this is not the same
             as the true F1 score, etc., and will usually
             seriously overestimate your performance.
-          - 'classification' : get_monitor_from_state assumes target is one-hot
+        - 'classification' : get_monitor_from_state assumes target is one-hot
             class indicator, even though you're training the
             model as k independent sigmoids. gives info on how
             good the argmax is as a classifier
-    kwargs : dict
-        WRITEME
     """
 
     def __init__(self, monitor_style='detection', **kwargs):
@@ -2682,15 +2664,7 @@
     """
     Rectified linear MLP layer (Glorot and Bengio 2011).
 
-    .. todo::
-
-        WRITEME properly
-
-    Parameters
-    ----------
-    left_slope : WRITEME
-    kwargs : dict
-        WRITEME
+    WRITEME parameters list
     """
 
     def __init__(self, left_slope=0.0, **kwargs):
@@ -2718,11 +2692,6 @@
     """
     An MLP layer using the softplus nonlinearity
     h = log(1 + exp(Wx + b))
-
-    Parameters
-    ----------
-    kwargs : dict
-        WRITEME
     """
 
     def __init__(self, **kwargs):
@@ -2983,11 +2952,11 @@
     border_mode : str, optional
         A string indicating the size of the output:
 
-          - "full" : The output is the full discrete linear convolution of the
+        - "full" : The output is the full discrete linear convolution of the
             inputs.
-          - "valid" : The output consists only of those elements that do not
+        - "valid" : The output consists only of those elements that do not
             rely on the zero-padding. (Default)
-    sparse_init : WRITEME
+
     include_prob : float, optional
         probability of including a weight element in the set of weights
         initialized to U(-irange, irange). If not included it is initialized
@@ -3018,12 +2987,14 @@
         network is optionally replaced with normalization(state) at each
         of the 3 points in processing:
 
-          - detector: the maxout units can be normalized prior to the
+        - detector: the maxout units can be normalized prior to the
             spatial pooling
-          - output: the output of the layer, after sptial pooling, can
+        - output: the output of the layer, after spatial pooling, can
             be normalized as well
-    kernel_stride : 2-tuple of ints, optional
-        The stride of the convolution kernel. Default is (1, 1).
+
+    kernel_stride : tuple, optional
+        The stride of the convolution kernel. A two-tuple of
+        ints. Default is (1, 1).
     """
     def __init__(self,
                  output_channels,
@@ -3169,7 +3140,7 @@
         self.initialize_transformer(rng)
 
         W, = self.transformer.get_params()
-        W.name = self.layer_name + '_W'
+        W.name = 'W'
 
         if self.tied_b:
             self.b = sharedX(np.zeros((self.detector_space.num_channels)) +
@@ -3177,7 +3148,7 @@
         else:
             self.b = sharedX(self.detector_space.get_origin() + self.init_bias)
 
-        self.b.name = self.layer_name + '_b'
+        self.b.name = 'b'
 
         logger.info('Input shape: {0}'.format(self.input_space.shape))
         logger.info('Detector space: {0}'.format(self.detector_space.shape))
@@ -3523,7 +3494,7 @@
 
 def max_pool(bc01, pool_shape, pool_stride, image_shape):
     """
-    Theano's max pooling op only supports pool_stride = pool_shape
+    Theano's max pooling op only support pool_stride = pool_shape
     so here we have a graph that does max pooling with strides
 
     Parameters
@@ -3622,7 +3593,7 @@
 
 def max_pool_c01b(c01b, pool_shape, pool_stride, image_shape):
     """
-    Theano's max pooling op only supports pool_stride = pool_shape
+    Theano's max pooling op only support pool_stride = pool_shape
     so here we have a graph that does max pooling with strides
 
     Parameters
@@ -4070,14 +4041,9 @@
 
         WRITEME properly
 
-    Parameters
-    ----------
-    layer_name : WRITEME
-    layer_content : Model
-        A Model that implements "upward_pass", such as an RBM or an
-        Autoencoder
-    freeze_params : bool, optional
-        If True, regard layer_conent's parameters as fixed
+    layer_content: A Model that implements "upward_pass", such as an
+        RBM or an Autoencoder
+    freeze_params: If True, regard layer_conent's parameters as fixed
         If False, they become parameters of this layer and can be
         fine-tuned to optimize the MLP's cost function.
     """
@@ -4138,9 +4104,6 @@
 
         WRITEME properly
 
-    Parameters
-    ----------
-    layer_name : WRITEME
     layers: a list or tuple of Layers.
     """
 
@@ -4222,7 +4185,7 @@
 
     @wraps(Layer.set_input_space)
     def set_input_space(self, space):
-
+        self.input_space = space
         self.raw_layer.set_input_space(space)
         total_dim = self.raw_layer.get_output_space().get_total_dimension()
         self.output_space = VectorSpace(total_dim)
@@ -4355,15 +4318,18 @@
     ----------
     mlp : object
         An MLP object.
+
     default_include_prob : float, optional
         The probability of including an input to a hidden
         layer, for layers not listed in `input_include_probs`.
         Default is 0.5.
+
     input_include_probs : dict, optional
         A dictionary  mapping layer names to probabilities
         of input inclusion for that layer. Default is `None`,
         in which `default_include_prob` is used for all
         layers.
+
     rng : RandomState object or seed, optional
         A `numpy.random.RandomState` object or a seed used to
         create one.
@@ -4407,25 +4373,32 @@
     ----------
     mlp : object
         An MLP object.
+
     inputs : tensor_like
         A Theano variable representing a minibatch appropriate
         for fpropping through the MLP.
+
     num_masks : int
         The number of masks to sample.
+
     default_input_include_prob : float, optional
         The probability of including an input to a hidden
         layer, for layers not listed in `input_include_probs`.
         Default is 0.5.
+
     input_include_probs : dict, optional
         A dictionary  mapping layer names to probabilities
         of input inclusion for that layer. Default is `None`,
         in which `default_include_prob` is used for all
         layers.
+
     default_input_scale : float, optional
         The amount to scale input in dropped out layers.
+
     input_scales : dict, optional
         A dictionary  mapping layer names to constants by
         which to scale the input.
+
     rng : RandomState object or seed, optional
         A `numpy.random.RandomState` object or a seed used to
         create one.
@@ -4482,15 +4455,19 @@
     ----------
     mlp : object
         An MLP object.
+
     inputs : tensor_like
         A Theano variable representing a minibatch appropriate
         for fpropping through the MLP.
+
     masked_input_layers : list, optional
         A list of layer names whose input should be masked.
         Default is all layers (including the first hidden
         layer, i.e. mask the input).
+
     default_input_scale : float, optional
         The amount to scale input in dropped out layers.
+
     input_scales : dict, optional
         A dictionary  mapping layer names to constants by
         which to scale the input.
