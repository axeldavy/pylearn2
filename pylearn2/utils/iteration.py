--- conflicted
+++ resolved
@@ -433,52 +433,12 @@
 
             WRITEME
         """
-<<<<<<< HEAD
-        if topo is not None or targets is not None:
-            if data_specs is not None:
-                raise ValueError("In FiniteDatasetIterator, both "
-                                 "the `data_specs` argument and deprecated "
-                                 "arguments `topo` or `targets` were "
-                                 "provided.", (data_specs, topo, targets))
-
-            if convert is not None:
-                raise ValueError("In %s, both the `convert` argument and "
-                                 "deprecated arguments `topo` or `targets` "
-                                 "were provided." % self.__class__.__name__,
-                                 (convert, topo, targets))
-
-            warnings.warn("Usage of `topo` and `target` arguments are being "
-                          "deprecated, and will be removed around November "
-                          "7th, 2013. `data_specs` should be used instead.",
-                          stacklevel=2)
-            topo = False
-            targets = False
-            self._deprecated_interface = True
-        else:
-            self._deprecated_interface = False
-=======
->>>>>>> 58a217a5
 
         self._data_specs = data_specs
         self._dataset = dataset
         self._subset_iterator = subset_iterator
         self._return_tuple = return_tuple
 
-<<<<<<< HEAD
-        # TODO: More thought about how to handle things where this
-        # fails (gigantic HDF5 files, etc.)
-        if self._deprecated_interface:
-            self._raw_data = self._dataset.get_design_matrix()
-            if self._targets:
-                self._raw_targets = self._dataset.get_targets()
-                if self._raw_targets is None:
-                    raise ValueError("Can't iterate with targets=True on a "
-                                     "dataset object with no targets")
-                self._targets_need_cast = (not np.dtype(config.floatX) ==
-                                           self._raw_targets.dtype)
-            self._needs_cast = (not np.dtype(config.floatX) ==
-                                self._raw_data.dtype)
-=======
         # Keep only the needed sources in self._raw_data.
         # Remember what source they correspond to in self._source
         assert is_flat_specs(data_specs)
@@ -495,7 +455,6 @@
 
         if not isinstance(dataset_space, CompositeSpace):
             dataset_sub_spaces = (dataset_space,)
->>>>>>> 58a217a5
         else:
             dataset_sub_spaces = dataset_space.components
         assert len(dataset_source) == len(dataset_sub_spaces)
@@ -577,39 +536,12 @@
         # TODO: handle fancy-index copies by allocating a buffer and
         # using numpy.take()
 
-<<<<<<< HEAD
-        # This saves us some memory (and time spent allocating it)
-        # when the dataset dtype matches floatX and next_index is not a
-        # fancy-index.
-        if self._deprecated_interface:
-            features = self._raw_data[next_index]
-
-            if self._needs_cast:
-                features = numpy.cast[config.floatX](features)
-            if self._topo:
-                features = self._dataset.get_topological_view(features)
-            if self._targets:
-                targets = self._raw_targets[next_index]
-                if self._targets_need_cast:
-                    targets = np.cast[config.floatX](targets)
-                return features, targets
-            else:
-                return features
-        else:
-            rval = tuple(fn(data[next_index]) if fn else data[next_index]
-                         for data, fn in safe_zip(self._raw_data,
-                                                  self._convert))
-            if not self._return_tuple and len(rval) == 1:
-                rval, = rval
-            return rval
-=======
         rval = tuple(
                 fn(data[next_index]) if fn else data[next_index]
                 for data, fn in safe_zip(self._raw_data, self._convert))
         if not self._return_tuple and len(rval) == 1:
             rval, = rval
         return rval
->>>>>>> 58a217a5
 
     @property
     def batch_size(self):
@@ -654,4 +586,4 @@
 
             WRITEME
         """
-        return self._subset_iterator.stochastic+        return self._subset_iterator.stochastic
