--- conflicted
+++ resolved
@@ -365,7 +365,6 @@
     """
     return SumOfCosts([[scaling,cost]])
 
-<<<<<<< HEAD
 def ScaledCost(cost, scaling):
     """
     Represents a given cost scaled by a constant factor.
@@ -376,27 +375,6 @@
     warnings.warn("ScaledCost is deprecated. Use scaled_cost instead. ScaledCost will be removed on or after December 4, 2013", stacklevel=2)
 
     return SumOfCosts([[scaling,cost]])
-=======
-    def expr(self, model, data):
-        """
-        Returns cost scaled by its scaling factor.
-
-        Parameters
-        ----------
-        model : pylearn2.models.model.Model
-            the model for which we want to calculate the scaled cost
-        X : tensor_like
-            input to the model
-        Y : tensor_like
-            the target, if necessary
-        """
-        self.get_data_specs(model)[0].validate(data)
-        return self.scaling * self.cost(model, data)
-
-    def get_data_specs(self, model):
-        return self.cost.get_data_specs(model)
-
->>>>>>> f44f2e6b
 
 class LxReg(Cost):
     """
